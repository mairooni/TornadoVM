<?xml version="1.0" encoding="UTF-8"?>
<project xmlns="http://maven.apache.org/POM/4.0.0" xmlns:xsi="http://www.w3.org/2001/XMLSchema-instance"
         xsi:schemaLocation="http://maven.apache.org/POM/4.0.0 http://maven.apache.org/xsd/maven-4.0.0.xsd">
    <modelVersion>4.0.0</modelVersion>
    <parent>
        <groupId>tornado</groupId>
        <artifactId>tornado</artifactId>
<<<<<<< HEAD
        <version>0.9-dev</version>
=======
		 <version>0.9</version>
>>>>>>> fda5e2e6
    </parent>
    <artifactId>tornado-drivers</artifactId>
    <name>tornado-drivers</name>
    <packaging>pom</packaging>

    <modules>
        <module>drivers-common</module>
    </modules>

    <profiles>
        <profile>
            <id>opencl-backend</id>
            <activation>
                <activeByDefault>false</activeByDefault>
            </activation>
            <modules>
                <module>opencl</module>
                <module>opencl-jni</module>
                <module>spirv</module>
                <module>spirv-levelzero-jni</module>
            </modules>
        </profile>

        <profile>
            <id>ptx-backend</id>
            <activation>
                <activeByDefault>false</activeByDefault>
            </activation>
            <modules>
                <module>ptx</module>
                <module>ptx-jni</module>
            </modules>
        </profile>

        <!--        We are forced to duplicate this for the two different profiles -->
        <profile>
            <id>jdk-8</id>
            <activation>
                <activeByDefault>false</activeByDefault>
            </activation>
            <dependencies>
                <dependency>
                    <groupId>org.graalvm.compiler</groupId>
                    <artifactId>compiler</artifactId>
                </dependency>
                <dependency>
                    <groupId>jvmci</groupId>
                    <artifactId>api</artifactId>
                </dependency>
                <dependency>
                    <groupId>jvmci</groupId>
                    <artifactId>hotspot</artifactId>
                </dependency>
            </dependencies>
        </profile>

        <profile>
            <id>graal-jdk-8</id>
            <activation>
                <activeByDefault>false</activeByDefault>
            </activation>
            <dependencies>
                <dependency>
                    <groupId>org.graalvm.compiler</groupId>
                    <artifactId>compiler</artifactId>
                </dependency>
                <dependency>
                    <groupId>jvmci</groupId>
                    <artifactId>api</artifactId>
                </dependency>
                <dependency>
                    <groupId>jvmci</groupId>
                    <artifactId>hotspot</artifactId>
                </dependency>
            </dependencies>
        </profile>
    </profiles>

    <dependencies>
        <dependency>
            <groupId>tornado</groupId>
            <artifactId>tornado-runtime</artifactId>
            <version>${tornado.version}</version>
        </dependency>
    </dependencies>
</project><|MERGE_RESOLUTION|>--- conflicted
+++ resolved
@@ -1,15 +1,10 @@
 <?xml version="1.0" encoding="UTF-8"?>
-<project xmlns="http://maven.apache.org/POM/4.0.0" xmlns:xsi="http://www.w3.org/2001/XMLSchema-instance"
-         xsi:schemaLocation="http://maven.apache.org/POM/4.0.0 http://maven.apache.org/xsd/maven-4.0.0.xsd">
+<project xmlns="http://maven.apache.org/POM/4.0.0" xmlns:xsi="http://www.w3.org/2001/XMLSchema-instance" xsi:schemaLocation="http://maven.apache.org/POM/4.0.0 http://maven.apache.org/xsd/maven-4.0.0.xsd">
     <modelVersion>4.0.0</modelVersion>
     <parent>
         <groupId>tornado</groupId>
         <artifactId>tornado</artifactId>
-<<<<<<< HEAD
-        <version>0.9-dev</version>
-=======
 		 <version>0.9</version>
->>>>>>> fda5e2e6
     </parent>
     <artifactId>tornado-drivers</artifactId>
     <name>tornado-drivers</name>
