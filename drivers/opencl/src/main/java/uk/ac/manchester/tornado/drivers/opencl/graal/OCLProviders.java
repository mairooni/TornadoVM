--- conflicted
+++ resolved
@@ -45,13 +45,6 @@
 
     private final OCLSuitesProvider suites;
 
-<<<<<<< HEAD
-    public OCLProviders(MetaAccessProvider metaAccess, CodeCacheProvider codeCache, ConstantReflectionProvider constantReflection, SnippetReflectionProvider snippetReflection,
-            ConstantFieldProvider constantFieldProvider, ForeignCallsProvider foreignCalls, LoweringProvider lowerer, Replacements replacements, StampProvider stampProvider, Plugins plugins,
-            OCLSuitesProvider suitesProvider, PlatformConfigurationProvider platformConfigurationProvider, MetaAccessExtensionProvider metaAccessExtensionProvider, WordTypes wordTypes) {
-        super(metaAccess, codeCache, constantReflection, constantFieldProvider, foreignCalls, lowerer, replacements, stampProvider, platformConfigurationProvider, metaAccessExtensionProvider,
-                snippetReflection, wordTypes);
-=======
     public OCLProviders(MetaAccessProvider metaAccess, //
             CodeCacheProvider codeCache, //
             ConstantReflectionProvider constantReflection, //
@@ -68,7 +61,6 @@
             OCLSuitesProvider suitesProvider) {
         super(metaAccess, codeCache, constantReflection, constantFieldProvider, foreignCalls, lowerer, replacements, stampProvider, platformConfigurationProvider, metaAccessExtensionProvider,
                 snippetReflection, wordTypes, loopsDataProvider);
->>>>>>> 95830c38
         this.suites = suitesProvider;
     }
 
