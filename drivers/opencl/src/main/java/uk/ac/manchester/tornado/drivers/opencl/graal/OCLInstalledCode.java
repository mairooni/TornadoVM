/*
 * Copyright (c) 2018, 2020, APT Group, Department of Computer Science,
 * The University of Manchester. All rights reserved.
 * Copyright (c) 2009, 2017, Oracle and/or its affiliates. All rights reserved.
 * DO NOT ALTER OR REMOVE COPYRIGHT NOTICES OR THIS FILE HEADER.
 *
 * This code is free software; you can redistribute it and/or modify it
 * under the terms of the GNU General Public License version 2 only, as
 * published by the Free Software Foundation.
 *
 * This code is distributed in the hope that it will be useful, but WITHOUT
 * ANY WARRANTY; without even the implied warranty of MERCHANTABILITY or
 * FITNESS FOR A PARTICULAR PURPOSE.  See the GNU General Public License
 * version 2 for more details (a copy is included in the LICENSE file that
 * accompanied this code).
 *
 * You should have received a copy of the GNU General Public License version
 * 2 along with this work; if not, write to the Free Software Foundation,
 * Inc., 51 Franklin St, Fifth Floor, Boston, MA 02110-1301 USA.
 *
 * Authors: James Clarkson
 *
 */
package uk.ac.manchester.tornado.drivers.opencl.graal;

import static uk.ac.manchester.tornado.api.exceptions.TornadoInternalError.guarantee;
import static uk.ac.manchester.tornado.api.exceptions.TornadoInternalError.shouldNotReachHere;
import static uk.ac.manchester.tornado.runtime.common.RuntimeUtilities.isBoxedPrimitive;
import static uk.ac.manchester.tornado.runtime.common.Tornado.DEBUG;
import static uk.ac.manchester.tornado.runtime.common.Tornado.debug;
import static uk.ac.manchester.tornado.runtime.common.Tornado.info;

import java.nio.ByteBuffer;

import jdk.vm.ci.code.InstalledCode;
import jdk.vm.ci.code.InvalidInstalledCodeException;
import uk.ac.manchester.tornado.api.common.Event;
import uk.ac.manchester.tornado.api.exceptions.TornadoRuntimeException;
import uk.ac.manchester.tornado.api.mm.ObjectBuffer;
import uk.ac.manchester.tornado.api.profiler.ProfilerType;
import uk.ac.manchester.tornado.api.profiler.TornadoProfiler;
import uk.ac.manchester.tornado.drivers.common.mm.PrimitiveSerialiser;
import uk.ac.manchester.tornado.drivers.opencl.OCLDeviceContext;
import uk.ac.manchester.tornado.drivers.opencl.OCLGPUScheduler;
import uk.ac.manchester.tornado.drivers.opencl.OCLKernel;
import uk.ac.manchester.tornado.drivers.opencl.OCLKernelScheduler;
import uk.ac.manchester.tornado.drivers.opencl.OCLProgram;
import uk.ac.manchester.tornado.drivers.opencl.OCLScheduler;
import uk.ac.manchester.tornado.drivers.opencl.mm.OCLByteBuffer;
import uk.ac.manchester.tornado.drivers.opencl.mm.OCLKernelCallWrapper;
import uk.ac.manchester.tornado.drivers.opencl.runtime.OCLTornadoDevice;
import uk.ac.manchester.tornado.runtime.common.RuntimeUtilities;
import uk.ac.manchester.tornado.runtime.common.TornadoInstalledCode;
import uk.ac.manchester.tornado.runtime.common.TornadoOptions;
import uk.ac.manchester.tornado.runtime.tasks.meta.TaskMetaData;

public class OCLInstalledCode extends InstalledCode implements TornadoInstalledCode {

    private static final int CL_MEM_SIZE = 8;
    private final OCLKernelScheduler DEFAULT_SCHEDULER;
    private final ByteBuffer buffer = ByteBuffer.allocate(CL_MEM_SIZE);
    private final byte[] code;
    private final OCLProgram program;
    private final OCLDeviceContext deviceContext;
    private final OCLKernel kernel;
    private final OCLKernelScheduler scheduler;
    private final int[] internalEvents = new int[1];
    private final long[] singleThreadGlobalWorkSize = new long[] { 1 };
    private final long[] singleThreadLocalWorkSize = new long[] { 1 };
    private final boolean isSPIRVBinary;
    private boolean valid;

    public OCLInstalledCode(final String entryPoint, final byte[] code, final OCLDeviceContext deviceContext, final OCLProgram program, final OCLKernel kernel, boolean isSPIRVBinary) {
        super(entryPoint);
        this.code = code;
        this.deviceContext = deviceContext;
        this.scheduler = OCLScheduler.create(deviceContext);
        this.DEFAULT_SCHEDULER = new OCLGPUScheduler(deviceContext);
        this.kernel = kernel;
        this.program = program;
        valid = kernel != null;
        buffer.order(deviceContext.getByteOrder());
        this.isSPIRVBinary = isSPIRVBinary;
    }

    @Override
    public void invalidate() {
        if (valid) {
            kernel.cleanup();
            valid = false;
        }
    }

    public OCLProgram getProgram() {
        return program;
    }

    @Override
    public boolean isValid() {
        return valid;
    }

    /**
     * stack needs to be read so that the return value is transferred back to the
     * host.- As this is blocking then no clFinish() is needed
     */
    public void readValue(final OCLByteBuffer stack, final TaskMetaData meta, int task) {
        stack.read();
    }

    public void resolveEvent(final OCLByteBuffer stack, final TaskMetaData meta, int task) {
        Event event = deviceContext.resolveEvent(task);
        debug("kernel completed: id=0x%x, method = %s, device = %s", kernel.getOclKernelID(), kernel.getName(), deviceContext.getDevice().getDeviceName());
        if (event != null) {
            debug("\tstatus   : %s", event.getStatus());

            if (meta != null && meta.enableProfiling()) {
                debug("\texecuting: %f seconds", event.getElapsedTimeInSeconds());
                debug("\ttotal    : %f seconds", event.getTotalTimeInSeconds());
            }
        }
    }

    @Override
    public Object executeVarargs(final Object... args) throws InvalidInstalledCodeException {
        return null;
    }

    @Override
    public byte[] getCode() {
        return code;
    }

    public String getGeneratedSourceCode() {
        return new String(code);
    }

    /**
     * Set arguments into the OpenCL device Kernel.
     *
     * @param stack
     *            OpenCL stack parameters {@link OCLByteBuffer}
     * @param meta
     *            task metadata {@link TaskMetaData}
     */
    private void setKernelArgs(final OCLKernelCallWrapper stack, final ObjectBuffer atomicSpace, TaskMetaData meta) {
        int index = 0;

        if (deviceContext.needsBump()) {
            buffer.clear();
            buffer.putLong(deviceContext.getBumpBuffer());
            kernel.setArg(index, buffer);
            index++;
        }

        // kernel context
        buffer.clear();
        buffer.putLong(stack.toBuffer());
        kernel.setArg(index, buffer);
        index++;

<<<<<<< HEAD
=======
        // stack pointer
        buffer.clear();
        buffer.putLong(stack.toRelativeAddress());
        kernel.setArg(index, buffer);
        index++;

        if (isSPIRVBinary) {
            return;
        }

>>>>>>> 0139d9d1
        // constant memory
        if (meta != null && meta.getConstantSize() > 0) {
            kernel.setArg(index, ByteBuffer.wrap(meta.getConstantData()));
        } else {
            buffer.clear();
            buffer.putLong(stack.toConstantAddress());
            kernel.setArg(index, buffer);
        }
        index++;

        // local memory
        if (meta != null && meta.getLocalSize() > 0) {
            info("\tallocating %s of local memory", RuntimeUtilities.humanReadableByteCount(meta.getLocalSize(), true));
            kernel.setLocalRegion(index, meta.getLocalSize());
        } else {
            kernel.setArgUnused(index);
        }
        index++;

        // Atomics in Global Memory
        buffer.clear();
        buffer.putLong(stack.toAtomicAddress());
        kernel.setArg(index, buffer);
        index++;

        // Parameters
        for (int argIndex = 0; argIndex < stack.getCallArguments().size(); argIndex++) {
            uk.ac.manchester.tornado.runtime.common.KernelCallWrapper.CallArgument arg = stack.getCallArguments().get(argIndex);
            if (isBoxedPrimitive(arg.getValue()) || arg.getValue().getClass().isPrimitive()) {
                buffer.clear();
                PrimitiveSerialiser.put(buffer, arg.getValue());
                kernel.setArg(index + argIndex, buffer);
            } else {
                shouldNotReachHere();
            }
        }
    }

    public int submitWithEvents(final OCLKernelCallWrapper stack, final ObjectBuffer atomicSpace, final TaskMetaData meta, final int[] events, long batchThreads) {
        guarantee(kernel != null, "kernel is null");

        if (DEBUG) {
            info("kernel submitted: id=0x%x, method = %s, device =%s", kernel.getOclKernelID(), kernel.getName(), deviceContext.getDevice().getDeviceName());
        }

        /*
         * Only set the kernel arguments if they are either: - not set or - have changed
         */
        final int[] waitEvents;
        setKernelArgs(stack, atomicSpace, meta);
        internalEvents[0] = stack.enqueueWrite(events);
        waitEvents = internalEvents;
        updateProfilerStackWrite(internalEvents[0], meta, stack);

        int task;
        if (meta == null) {
            task = deviceContext.enqueueNDRangeKernel(kernel, 1, null, singleThreadGlobalWorkSize, singleThreadLocalWorkSize, waitEvents);
        } else {
            if (meta.isParallel()) {
                if (meta.enableThreadCoarsener()) {
                    task = DEFAULT_SCHEDULER.submit(kernel, meta, waitEvents, batchThreads);
                } else {
                    task = scheduler.submit(kernel, meta, waitEvents, batchThreads);
                }
            } else {
                if (meta.isDebug()) {
                    System.out.println("Running on: ");
                    System.out.println("\tPlatform: " + meta.getLogicDevice().getPlatformName());
                    if (meta.getLogicDevice() instanceof OCLTornadoDevice) {
                        System.out.println("\tDevice  : " + ((OCLTornadoDevice) meta.getLogicDevice()).getPhysicalDevice().getDeviceName());
                    }
                }
                if (meta.getGlobalWork() == null) {
                    task = deviceContext.enqueueNDRangeKernel(kernel, 1, null, singleThreadGlobalWorkSize, singleThreadLocalWorkSize, waitEvents);
                } else {
                    task = deviceContext.enqueueNDRangeKernel(kernel, 1, null, meta.getGlobalWork(), meta.getLocalWork(), waitEvents);
                }
            }

            if (meta.shouldDumpProfiles()) {
                deviceContext.retainEvent(task);
                meta.addProfile(task);
            }

            if (meta.enableExceptions()) {
                internalEvents[0] = task;
                task = stack.enqueueRead(internalEvents);
            }
        }

        return task;
    }

    private void executeSingleThread() {
        deviceContext.enqueueNDRangeKernel(kernel, 1, null, singleThreadGlobalWorkSize, singleThreadLocalWorkSize, null);
    }

    private void debugInfo(final TaskMetaData meta) {
        if (meta.isDebug()) {
            meta.printThreadDims();
        }
    }

    private int submitSequential(final TaskMetaData meta) {
        final int task;
        debugInfo(meta);
        if ((meta.getGlobalWork() == null) || (meta.getGlobalWork().length == 0)) {
            // Sequential kernel execution
            task = deviceContext.enqueueNDRangeKernel(kernel, 1, null, singleThreadGlobalWorkSize, singleThreadLocalWorkSize, null);
        } else {
            // Ahead Of Time kernel execution
            task = deviceContext.enqueueNDRangeKernel(kernel, 1, null, meta.getGlobalWork(), meta.getLocalWork(), null);
        }
        if (TornadoOptions.isProfilerEnabled()) {
            Event tornadoKernelEvent = deviceContext.resolveEvent(task);
            tornadoKernelEvent.waitForEvents();
            long timer = meta.getProfiler().getTimer(ProfilerType.TOTAL_KERNEL_TIME);
            // Register globalTime
            meta.getProfiler().setTimer(ProfilerType.TOTAL_KERNEL_TIME, timer + tornadoKernelEvent.getElapsedTime());
            // Register the time for the task
            meta.getProfiler().setTaskTimer(ProfilerType.TASK_KERNEL_TIME, meta.getId(), tornadoKernelEvent.getElapsedTime());
            // Register the dispatch time of the kernel
            long dispatchValue = meta.getProfiler().getTimer(ProfilerType.TOTAL_DISPATCH_KERNEL_TIME);
            dispatchValue += tornadoKernelEvent.getDriverDispatchTime();
            meta.getProfiler().setTimer(ProfilerType.TOTAL_DISPATCH_KERNEL_TIME, dispatchValue);
        }
        return task;
    }

    private int submitParallel(final TaskMetaData meta, long batchThreads) {
        final int task;
        if (meta.enableThreadCoarsener()) {
            task = DEFAULT_SCHEDULER.submit(kernel, meta, batchThreads);
        } else {
            task = scheduler.submit(kernel, meta, batchThreads);
        }
        return task;
    }

    private void launchKernel(final OCLKernelCallWrapper stack, final TaskMetaData meta, long batchThreads) {
        final int task;
        if (meta.isParallel() || meta.isWorkerGridAvailable()) {
            task = submitParallel(meta, batchThreads);
        } else {
            task = submitSequential(meta);
        }

        if (meta.shouldDumpProfiles()) {
            deviceContext.retainEvent(task);
            meta.addProfile(task);
        }

        // read the stack
        if (meta.enableExceptions()) {
            stack.enqueueRead(null);
        }
    }

    private void checkKernelNotNull() {
        if (kernel == null) {
            throw new TornadoRuntimeException("[ERROR] Generated Kernel is NULL. \nPlease report this issue to https://github.com/beehive-lab/TornadoVM");
        }
    }

    private void submitWithoutEvents(final OCLKernelCallWrapper stack, final ObjectBuffer atomicSpace, final TaskMetaData meta, long batchThreads) {

        checkKernelNotNull();

        if (DEBUG) {
            info("kernel submitted: id=0x%x, method = %s, device =%s", kernel.getOclKernelID(), kernel.getName(), deviceContext.getDevice().getDeviceName());
        }

        setKernelArgs(stack, atomicSpace, meta);
        int stackWriteEventId = stack.enqueueWrite();
        updateProfilerStackWrite(stackWriteEventId, meta, stack);

        guarantee(kernel != null, "kernel is null");
        if (meta == null) {
            executeSingleThread();
        } else {
            launchKernel(stack, meta, batchThreads);
        }
    }

    private void updateProfilerStackWrite(int stackWriteEventId, TaskMetaData meta, OCLKernelCallWrapper stack) {
        if (TornadoOptions.isProfilerEnabled()) {
            TornadoProfiler profiler = meta.getProfiler();
            Event event = deviceContext.resolveEvent(stackWriteEventId);
            event.waitForEvents();
            long copyInTimer = meta.getProfiler().getTimer(ProfilerType.COPY_IN_TIME);
            copyInTimer += event.getElapsedTime();
            profiler.setTimer(ProfilerType.COPY_IN_TIME, copyInTimer);
            profiler.addValueToMetric(ProfilerType.TOTAL_COPY_IN_SIZE_BYTES, meta.getId(), stack.getSize());

            long dispatchValue = profiler.getTimer(ProfilerType.TOTAL_DISPATCH_DATA_TRANSFERS_TIME);
            dispatchValue += event.getDriverDispatchTime();
            profiler.setTimer(ProfilerType.TOTAL_DISPATCH_DATA_TRANSFERS_TIME, dispatchValue);
        }
    }

    @Override
    public int launchWithDependencies(uk.ac.manchester.tornado.runtime.common.KernelCallWrapper stack, ObjectBuffer atomicSpace, TaskMetaData meta, long batchThreads, int[] waitEvents) {
        return submitWithEvents((OCLKernelCallWrapper) stack, atomicSpace, meta, waitEvents, batchThreads);
    }

    @Override
    public int launchWithoutDependencies(uk.ac.manchester.tornado.runtime.common.KernelCallWrapper stack, ObjectBuffer atomicSpace, TaskMetaData meta, long batchThreads) {
        submitWithoutEvents((OCLKernelCallWrapper) stack, atomicSpace, meta, batchThreads);
        return -1;
    }

}<|MERGE_RESOLUTION|>--- conflicted
+++ resolved
@@ -100,6 +100,10 @@
         return valid;
     }
 
+    public OCLKernel getKernel() {
+        return kernel;
+    }
+
     /**
      * stack needs to be read so that the return value is transferred back to the
      * host.- As this is blocking then no clFinish() is needed
@@ -159,19 +163,10 @@
         kernel.setArg(index, buffer);
         index++;
 
-<<<<<<< HEAD
-=======
-        // stack pointer
-        buffer.clear();
-        buffer.putLong(stack.toRelativeAddress());
-        kernel.setArg(index, buffer);
-        index++;
-
         if (isSPIRVBinary) {
             return;
         }
 
->>>>>>> 0139d9d1
         // constant memory
         if (meta != null && meta.getConstantSize() > 0) {
             kernel.setArg(index, ByteBuffer.wrap(meta.getConstantData()));
