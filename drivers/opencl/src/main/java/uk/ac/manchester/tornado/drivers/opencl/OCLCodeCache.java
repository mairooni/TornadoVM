--- conflicted
+++ resolved
@@ -298,17 +298,10 @@
     private void invokeShellCallForCompilation(String[] compilationCommand, String[] commandRename) {
         try {
             if (compilationCommand != null) {
-<<<<<<< HEAD
                 RuntimeUtilities.systemCall(compilationCommand, true);
             }
             if (commandRename != null) {
                 RuntimeUtilities.systemCall(commandRename, true);
-=======
-                RuntimeUtilities.sysCall(compilationCommand, true);
-            }
-            if (commandRename != null) {
-                RuntimeUtilities.sysCall(commandRename, true);
->>>>>>> 4c67a95f
             }
         } catch (IOException e) {
             throw new TornadoRuntimeException(e);
@@ -472,7 +465,7 @@
         return code;
     }
 
-    private OCLInstalledCode installBinary(String entryPoint, byte[] binary) throws OCLException {
+    public OCLInstalledCode installBinary(String entryPoint, byte[] binary) throws OCLException {
         return installBinary(entryPoint, binary, false);
     }
 
@@ -554,7 +547,7 @@
         }
     }
 
-    void reset() {
+    public void reset() {
         for (OCLInstalledCode code : cache.values()) {
             code.invalidate();
         }
@@ -576,11 +569,11 @@
         return lookupCode;
     }
 
-    boolean isCached(String id, String entryPoint) {
+    public boolean isCached(String id, String entryPoint) {
         return cache.containsKey(id + "-" + entryPoint);
     }
 
-    OCLInstalledCode getCode(String id, String entryPoint) {
+    public OCLInstalledCode getCode(String id, String entryPoint) {
         return cache.get(id + "-" + entryPoint);
     }
 }