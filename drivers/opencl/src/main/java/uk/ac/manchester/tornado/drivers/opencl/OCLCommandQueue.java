--- conflicted
+++ resolved
@@ -273,10 +273,7 @@
         }
 
         Arrays.fill(waitEventsBuffer, 0);
-<<<<<<< HEAD
-
-=======
->>>>>>> 1d06068a
+
      System.out.printf("waitlist:\n");
         int index = 0;
         for (int i = 0; i < dependencies.length; i++) {
@@ -284,10 +281,7 @@
             if (value != -1) {
                 index++;
                 waitEventsBuffer[index] = events[value];
-<<<<<<< HEAD
-
-=======
->>>>>>> 1d06068a
+
                System.out.printf("[%d] 0x%x - %s 0x%x\n",index,events[value],EVENT_DESCRIPTIONS[descriptors[value]], tags[value]);
             }
         }
@@ -416,16 +410,9 @@
 
         try {
             flush();
-<<<<<<< HEAD
 
             event = registerEvent(writeArrayToDevice(id, array, (FORCE_BLOCKING_API_CALLS) ? true : blocking,
                     offset, bytes, devicePtr, serialiseEvents(waitEvents) ? waitEventsBuffer : null), DESC_WRITE_INT, offset);
-
-=======
-            event = registerEvent(writeArrayToDevice(id, array, (FORCE_BLOCKING_API_CALLS) ? true : blocking,
-                    offset, bytes, devicePtr, serialiseEvents(waitEvents) ? waitEventsBuffer : null), DESC_WRITE_INT, offset);
-            flush();
->>>>>>> 1d06068a
         } catch (OCLException e) {
             error(e.getMessage());
         }
@@ -512,10 +499,7 @@
 
         try {
             flush();
-<<<<<<< HEAD
-
-=======
->>>>>>> 1d06068a
+
             event = registerEvent(readArrayFromDevice(id, array, (FORCE_BLOCKING_API_CALLS) ? true : blocking,
                     offset, bytes, devicePtr, serialiseEvents(waitEvents) ? waitEventsBuffer : null), DESC_READ_INT, offset);
 
@@ -560,10 +544,6 @@
 
         try {
             flush();
-<<<<<<< HEAD
-
-=======
->>>>>>> 1d06068a
             event = registerEvent(readArrayFromDevice(id, array, (FORCE_BLOCKING_API_CALLS) ? true : blocking,
                     offset, bytes, devicePtr, serialiseEvents(waitEvents) ? waitEventsBuffer : null), DESC_READ_FLOAT, offset);
         } catch (OCLException e) {
