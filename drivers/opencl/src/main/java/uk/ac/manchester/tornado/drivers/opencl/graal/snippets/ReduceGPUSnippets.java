--- conflicted
+++ resolved
@@ -82,16 +82,59 @@
 
         OpenCLIntrinsics.globalBarrier();
         if (localIdx == 0) {
-<<<<<<< HEAD
-            outputArray[groupID] = localArray[0];
-=======
+            outputArray[groupID] = localArray[0];
+        }
+    }
+
+    @Snippet
+    public static void partialReduceIntAddGlobal2(int[] inputArray, int[] outputArray, int gidx, int value) {
+
+        int localIdx = OpenCLIntrinsics.get_local_id(0);
+        int localGroupSize = OpenCLIntrinsics.get_local_size(0);
+        int groupID = OpenCLIntrinsics.get_group_id(0);
+
+        int myID = localIdx + (localGroupSize * groupID);
+
+        inputArray[myID] = value;
+        for (int stride = (localGroupSize / 2); stride > 0; stride /= 2) {
+            OpenCLIntrinsics.localBarrier();
+            if (localIdx < stride) {
+                inputArray[myID] += inputArray[myID + stride];
+            }
+        }
+
+        OpenCLIntrinsics.globalBarrier();
+        if (localIdx == 0) {
             outputArray[groupID + 1] = inputArray[myID];
->>>>>>> 2a6f9c7a
-        }
-    }
-
-    @Snippet
-    public static void partialReduceIntAddGlobal2(int[] inputArray, int[] outputArray, int gidx, int value) {
+        }
+    }
+
+    @Snippet
+    public static void partialReduceFloatAddGlobal(float[] inputArray, float[] outputArray, int gidx) {
+
+        int localIdx = OpenCLIntrinsics.get_local_id(0);
+        int localGroupSize = OpenCLIntrinsics.get_local_size(0);
+        int groupID = OpenCLIntrinsics.get_group_id(0);
+
+        float[] localArray = new float[LOCAL_WORK_GROUP_SIZE];
+
+        localArray[localIdx] = inputArray[localIdx + (localGroupSize * groupID)];
+
+        for (int stride = (localGroupSize / 2); stride > 0; stride /= 2) {
+            OpenCLIntrinsics.localBarrier();
+            if (localIdx < stride) {
+                localArray[localIdx] += localArray[localIdx + stride];
+            }
+        }
+
+        OpenCLIntrinsics.globalBarrier();
+        if (localIdx == 0) {
+            outputArray[groupID] = localArray[0];
+        }
+    }
+
+    @Snippet
+    public static void partialReduceFloatAddGlobal2(float[] inputArray, float[] outputArray, int gidx, float value) {
 
         int localIdx = OpenCLIntrinsics.get_local_id(0);
         int localGroupSize = OpenCLIntrinsics.get_local_size(0);
@@ -114,7 +157,101 @@
     }
 
     @Snippet
-    public static void partialReduceFloatAddGlobal(float[] inputArray, float[] outputArray, int gidx) {
+    public static void partialReduceDoubleAddGlobal(double[] inputArray, double[] outputArray, int gidx) {
+
+        int localIdx = OpenCLIntrinsics.get_local_id(0);
+        int localGroupSize = OpenCLIntrinsics.get_local_size(0);
+        int groupID = OpenCLIntrinsics.get_group_id(0);
+
+        double[] localArray = new double[LOCAL_WORK_GROUP_SIZE];
+
+        localArray[localIdx] = inputArray[localIdx + (localGroupSize * groupID)];
+
+        for (int stride = (localGroupSize / 2); stride > 0; stride /= 2) {
+            OpenCLIntrinsics.localBarrier();
+            if (localIdx < stride) {
+                localArray[localIdx] += localArray[localIdx + stride];
+            }
+        }
+
+        OpenCLIntrinsics.globalBarrier();
+        if (localIdx == 0) {
+            outputArray[groupID] = localArray[0];
+        }
+    }
+
+    @Snippet
+    public static void partialReduceDoubleAddGlobal2(double[] inputArray, double[] outputArray, int gidx, double value) {
+
+        int localIdx = OpenCLIntrinsics.get_local_id(0);
+        int localGroupSize = OpenCLIntrinsics.get_local_size(0);
+        int groupID = OpenCLIntrinsics.get_group_id(0);
+
+        int myID = localIdx + (localGroupSize * groupID);
+
+        inputArray[myID] = value;
+        for (int stride = (localGroupSize / 2); stride > 0; stride /= 2) {
+            OpenCLIntrinsics.localBarrier();
+            if (localIdx < stride) {
+                inputArray[myID] += inputArray[myID + stride];
+            }
+        }
+
+        OpenCLIntrinsics.globalBarrier();
+        if (localIdx == 0) {
+            outputArray[groupID + 1] = inputArray[myID];
+        }
+    }
+
+    @Snippet
+    public static void partialReduceIntMultGlobal(int[] inputArray, int[] outputArray, int gidx) {
+
+        int localIdx = OpenCLIntrinsics.get_local_id(0);
+        int localGroupSize = OpenCLIntrinsics.get_local_size(0);
+        int groupID = OpenCLIntrinsics.get_group_id(0);
+
+        int[] localArray = new int[LOCAL_WORK_GROUP_SIZE];
+
+        localArray[localIdx] = inputArray[localIdx + (localGroupSize * groupID)];
+
+        for (int stride = (localGroupSize / 2); stride > 0; stride /= 2) {
+            OpenCLIntrinsics.localBarrier();
+            if (localIdx < stride) {
+                localArray[localIdx] *= localArray[localIdx + stride];
+            }
+        }
+
+        OpenCLIntrinsics.globalBarrier();
+        if (localIdx == 0) {
+            outputArray[groupID] = localArray[0];
+        }
+    }
+
+    @Snippet
+    public static void partialReduceIntMultGlobal2(int[] inputArray, int[] outputArray, int gidx, int value) {
+
+        int localIdx = OpenCLIntrinsics.get_local_id(0);
+        int localGroupSize = OpenCLIntrinsics.get_local_size(0);
+        int groupID = OpenCLIntrinsics.get_group_id(0);
+
+        int myID = localIdx + (localGroupSize * groupID);
+
+        inputArray[myID] = value;
+        for (int stride = (localGroupSize / 2); stride > 0; stride /= 2) {
+            OpenCLIntrinsics.localBarrier();
+            if (localIdx < stride) {
+                inputArray[myID] *= inputArray[myID + stride];
+            }
+        }
+
+        OpenCLIntrinsics.globalBarrier();
+        if (localIdx == 0) {
+            outputArray[groupID + 1] = inputArray[myID];
+        }
+    }
+
+    @Snippet
+    public static void partialReduceFloatMultGlobal(float[] inputArray, float[] outputArray, int gidx) {
 
         int localIdx = OpenCLIntrinsics.get_local_id(0);
         int localGroupSize = OpenCLIntrinsics.get_local_size(0);
@@ -127,22 +264,65 @@
         for (int stride = (localGroupSize / 2); stride > 0; stride /= 2) {
             OpenCLIntrinsics.localBarrier();
             if (localIdx < stride) {
-                localArray[localIdx] += localArray[localIdx + stride];
-            }
-        }
-
-        OpenCLIntrinsics.globalBarrier();
-        if (localIdx == 0) {
-<<<<<<< HEAD
-            outputArray[groupID] = localArray[0];
-=======
+                localArray[localIdx] *= localArray[localIdx + stride];
+            }
+        }
+
+        OpenCLIntrinsics.globalBarrier();
+        if (localIdx == 0) {
+            outputArray[groupID] = localArray[0];
+        }
+    }
+
+    @Snippet
+    public static void partialReduceFloatMultGlobal2(float[] inputArray, float[] outputArray, int gidx, float value) {
+
+        int localIdx = OpenCLIntrinsics.get_local_id(0);
+        int localGroupSize = OpenCLIntrinsics.get_local_size(0);
+        int groupID = OpenCLIntrinsics.get_group_id(0);
+
+        int myID = localIdx + (localGroupSize * groupID);
+
+        inputArray[myID] = value;
+        for (int stride = (localGroupSize / 2); stride > 0; stride /= 2) {
+            OpenCLIntrinsics.localBarrier();
+            if (localIdx < stride) {
+                inputArray[myID] *= inputArray[myID + stride];
+            }
+        }
+
+        OpenCLIntrinsics.globalBarrier();
+        if (localIdx == 0) {
             outputArray[groupID + 1] = inputArray[myID];
->>>>>>> 2a6f9c7a
-        }
-    }
-
-    @Snippet
-    public static void partialReduceFloatAddGlobal2(float[] inputArray, float[] outputArray, int gidx, float value) {
+        }
+    }
+
+    @Snippet
+    public static void partialReduceDoubleMultGlobal(double[] inputArray, double[] outputArray, int gidx) {
+
+        int localIdx = OpenCLIntrinsics.get_local_id(0);
+        int localGroupSize = OpenCLIntrinsics.get_local_size(0);
+        int groupID = OpenCLIntrinsics.get_group_id(0);
+
+        double[] localArray = new double[LOCAL_WORK_GROUP_SIZE];
+
+        localArray[localIdx] = inputArray[localIdx + (localGroupSize * groupID)];
+
+        for (int stride = (localGroupSize / 2); stride > 0; stride /= 2) {
+            OpenCLIntrinsics.localBarrier();
+            if (localIdx < stride) {
+                localArray[localIdx] *= localArray[localIdx + stride];
+            }
+        }
+
+        OpenCLIntrinsics.globalBarrier();
+        if (localIdx == 0) {
+            outputArray[groupID] = localArray[0];
+        }
+    }
+
+    @Snippet
+    public static void partialReduceDoubleMultGlobal2(double[] inputArray, double[] outputArray, int gidx, double value) {
 
         int localIdx = OpenCLIntrinsics.get_local_id(0);
         int localGroupSize = OpenCLIntrinsics.get_local_size(0);
@@ -154,7 +334,7 @@
         for (int stride = (localGroupSize / 2); stride > 0; stride /= 2) {
             OpenCLIntrinsics.localBarrier();
             if (localIdx < stride) {
-                inputArray[myID] += inputArray[myID + stride];
+                inputArray[myID] *= inputArray[myID + stride];
             }
         }
 
@@ -165,8 +345,55 @@
     }
 
     @Snippet
-    public static void partialReduceDoubleAddGlobal(double[] inputArray, double[] outputArray, int gidx) {
-
+    public static void partialReduceIntMaxGlobal(int[] inputArray, int[] outputArray, int gidx) {
+
+        int localIdx = OpenCLIntrinsics.get_local_id(0);
+        int localGroupSize = OpenCLIntrinsics.get_local_size(0);
+        int groupID = OpenCLIntrinsics.get_group_id(0);
+
+        int[] localArray = new int[LOCAL_WORK_GROUP_SIZE];
+
+        localArray[localIdx] = inputArray[localIdx + (localGroupSize * groupID)];
+
+        for (int stride = (localGroupSize / 2); stride > 0; stride /= 2) {
+            OpenCLIntrinsics.localBarrier();
+            if (localIdx < stride) {
+                localArray[localIdx] = TornadoMath.max(localArray[localIdx], localArray[localIdx + stride]);
+            }
+        }
+
+        OpenCLIntrinsics.globalBarrier();
+        if (localIdx == 0) {
+            outputArray[groupID] = localArray[0];
+        }
+    }
+
+    @Snippet
+    public static void partialReduceFloatMaxGlobal(float[] inputArray, float[] outputArray, int gidx) {
+
+        int localIdx = OpenCLIntrinsics.get_local_id(0);
+        int localGroupSize = OpenCLIntrinsics.get_local_size(0);
+        int groupID = OpenCLIntrinsics.get_group_id(0);
+
+        float[] localArray = new float[LOCAL_WORK_GROUP_SIZE];
+
+        localArray[localIdx] = inputArray[localIdx + (localGroupSize * groupID)];
+
+        for (int stride = (localGroupSize / 2); stride > 0; stride /= 2) {
+            OpenCLIntrinsics.localBarrier();
+            if (localIdx < stride) {
+                localArray[localIdx] = TornadoMath.max(localArray[localIdx], localArray[localIdx + stride]);
+            }
+        }
+
+        OpenCLIntrinsics.globalBarrier();
+        if (localIdx == 0) {
+            outputArray[groupID] = localArray[0];
+        }
+    }
+
+    @Snippet
+    public static void partialReduceDoubleMaxGlobal(double[] inputArray, double[] outputArray, int gidx) {
         int localIdx = OpenCLIntrinsics.get_local_id(0);
         int localGroupSize = OpenCLIntrinsics.get_local_size(0);
         int groupID = OpenCLIntrinsics.get_group_id(0);
@@ -178,45 +405,18 @@
         for (int stride = (localGroupSize / 2); stride > 0; stride /= 2) {
             OpenCLIntrinsics.localBarrier();
             if (localIdx < stride) {
-                localArray[localIdx] += localArray[localIdx + stride];
-            }
-        }
-
-        OpenCLIntrinsics.globalBarrier();
-        if (localIdx == 0) {
-<<<<<<< HEAD
-            outputArray[groupID] = localArray[0];
-=======
-            outputArray[groupID + 1] = inputArray[myID];
->>>>>>> 2a6f9c7a
-        }
-    }
-
-    @Snippet
-    public static void partialReduceDoubleAddGlobal2(double[] inputArray, double[] outputArray, int gidx, double value) {
-
-        int localIdx = OpenCLIntrinsics.get_local_id(0);
-        int localGroupSize = OpenCLIntrinsics.get_local_size(0);
-        int groupID = OpenCLIntrinsics.get_group_id(0);
-
-        int myID = localIdx + (localGroupSize * groupID);
-
-        inputArray[myID] = value;
-        for (int stride = (localGroupSize / 2); stride > 0; stride /= 2) {
-            OpenCLIntrinsics.localBarrier();
-            if (localIdx < stride) {
-                inputArray[myID] += inputArray[myID + stride];
-            }
-        }
-
-        OpenCLIntrinsics.globalBarrier();
-        if (localIdx == 0) {
-            outputArray[groupID + 1] = inputArray[myID];
-        }
-    }
-
-    @Snippet
-    public static void partialReduceIntMultGlobal(int[] inputArray, int[] outputArray, int gidx) {
+                localArray[localIdx] = TornadoMath.max(localArray[localIdx], localArray[localIdx + stride]);
+            }
+        }
+
+        OpenCLIntrinsics.globalBarrier();
+        if (localIdx == 0) {
+            outputArray[groupID] = localArray[0];
+        }
+    }
+
+    @Snippet
+    public static void partialReduceIntMinGlobal(int[] inputArray, int[] outputArray, int gidx) {
 
         int localIdx = OpenCLIntrinsics.get_local_id(0);
         int localGroupSize = OpenCLIntrinsics.get_local_size(0);
@@ -229,45 +429,18 @@
         for (int stride = (localGroupSize / 2); stride > 0; stride /= 2) {
             OpenCLIntrinsics.localBarrier();
             if (localIdx < stride) {
-                localArray[localIdx] *= localArray[localIdx + stride];
-            }
-        }
-
-        OpenCLIntrinsics.globalBarrier();
-        if (localIdx == 0) {
-<<<<<<< HEAD
-            outputArray[groupID] = localArray[0];
-=======
-            outputArray[groupID + 1] = inputArray[myID];
->>>>>>> 2a6f9c7a
-        }
-    }
-
-    @Snippet
-    public static void partialReduceIntMultGlobal2(int[] inputArray, int[] outputArray, int gidx, int value) {
-
-        int localIdx = OpenCLIntrinsics.get_local_id(0);
-        int localGroupSize = OpenCLIntrinsics.get_local_size(0);
-        int groupID = OpenCLIntrinsics.get_group_id(0);
-
-        int myID = localIdx + (localGroupSize * groupID);
-
-        inputArray[myID] = value;
-        for (int stride = (localGroupSize / 2); stride > 0; stride /= 2) {
-            OpenCLIntrinsics.localBarrier();
-            if (localIdx < stride) {
-                inputArray[myID] *= inputArray[myID + stride];
-            }
-        }
-
-        OpenCLIntrinsics.globalBarrier();
-        if (localIdx == 0) {
-            outputArray[groupID + 1] = inputArray[myID];
-        }
-    }
-
-    @Snippet
-    public static void partialReduceFloatMultGlobal(float[] inputArray, float[] outputArray, int gidx) {
+                localArray[localIdx] = TornadoMath.min(localArray[localIdx], localArray[localIdx + stride]);
+            }
+        }
+
+        OpenCLIntrinsics.globalBarrier();
+        if (localIdx == 0) {
+            outputArray[groupID] = localArray[0];
+        }
+    }
+
+    @Snippet
+    public static void partialReduceFloatMinGlobal(float[] inputArray, float[] outputArray, int gidx) {
 
         int localIdx = OpenCLIntrinsics.get_local_id(0);
         int localGroupSize = OpenCLIntrinsics.get_local_size(0);
@@ -280,253 +453,13 @@
         for (int stride = (localGroupSize / 2); stride > 0; stride /= 2) {
             OpenCLIntrinsics.localBarrier();
             if (localIdx < stride) {
-                localArray[localIdx] *= localArray[localIdx + stride];
-            }
-        }
-
-        OpenCLIntrinsics.globalBarrier();
-        if (localIdx == 0) {
-<<<<<<< HEAD
-            outputArray[groupID] = localArray[0];
-=======
-            outputArray[groupID + 1] = inputArray[myID];
->>>>>>> 2a6f9c7a
-        }
-    }
-
-    @Snippet
-    public static void partialReduceFloatMultGlobal2(float[] inputArray, float[] outputArray, int gidx, float value) {
-
-        int localIdx = OpenCLIntrinsics.get_local_id(0);
-        int localGroupSize = OpenCLIntrinsics.get_local_size(0);
-        int groupID = OpenCLIntrinsics.get_group_id(0);
-
-        int myID = localIdx + (localGroupSize * groupID);
-
-        inputArray[myID] = value;
-        for (int stride = (localGroupSize / 2); stride > 0; stride /= 2) {
-            OpenCLIntrinsics.localBarrier();
-            if (localIdx < stride) {
-                inputArray[myID] *= inputArray[myID + stride];
-            }
-        }
-
-        OpenCLIntrinsics.globalBarrier();
-        if (localIdx == 0) {
-            outputArray[groupID + 1] = inputArray[myID];
-        }
-    }
-
-    @Snippet
-    public static void partialReduceDoubleMultGlobal(double[] inputArray, double[] outputArray, int gidx) {
-
-        int localIdx = OpenCLIntrinsics.get_local_id(0);
-        int localGroupSize = OpenCLIntrinsics.get_local_size(0);
-        int groupID = OpenCLIntrinsics.get_group_id(0);
-
-        double[] localArray = new double[LOCAL_WORK_GROUP_SIZE];
-
-        localArray[localIdx] = inputArray[localIdx + (localGroupSize * groupID)];
-
-        for (int stride = (localGroupSize / 2); stride > 0; stride /= 2) {
-            OpenCLIntrinsics.localBarrier();
-            if (localIdx < stride) {
-                localArray[localIdx] *= localArray[localIdx + stride];
-            }
-        }
-
-        OpenCLIntrinsics.globalBarrier();
-        if (localIdx == 0) {
-<<<<<<< HEAD
-            outputArray[groupID] = localArray[0];
-=======
-            outputArray[groupID + 1] = inputArray[myID];
->>>>>>> 2a6f9c7a
-        }
-    }
-
-    @Snippet
-    public static void partialReduceDoubleMultGlobal2(double[] inputArray, double[] outputArray, int gidx, double value) {
-
-        int localIdx = OpenCLIntrinsics.get_local_id(0);
-        int localGroupSize = OpenCLIntrinsics.get_local_size(0);
-        int groupID = OpenCLIntrinsics.get_group_id(0);
-
-        int myID = localIdx + (localGroupSize * groupID);
-
-        inputArray[myID] = value;
-        for (int stride = (localGroupSize / 2); stride > 0; stride /= 2) {
-            OpenCLIntrinsics.localBarrier();
-            if (localIdx < stride) {
-                inputArray[myID] *= inputArray[myID + stride];
-            }
-        }
-
-        OpenCLIntrinsics.globalBarrier();
-        if (localIdx == 0) {
-            outputArray[groupID + 1] = inputArray[myID];
-        }
-    }
-
-    @Snippet
-    public static void partialReduceIntMaxGlobal(int[] inputArray, int[] outputArray, int gidx) {
-
-        int localIdx = OpenCLIntrinsics.get_local_id(0);
-        int localGroupSize = OpenCLIntrinsics.get_local_size(0);
-        int groupID = OpenCLIntrinsics.get_group_id(0);
-
-        int[] localArray = new int[LOCAL_WORK_GROUP_SIZE];
-
-        localArray[localIdx] = inputArray[localIdx + (localGroupSize * groupID)];
-
-        for (int stride = (localGroupSize / 2); stride > 0; stride /= 2) {
-            OpenCLIntrinsics.localBarrier();
-            if (localIdx < stride) {
-                localArray[localIdx] = TornadoMath.max(localArray[localIdx], localArray[localIdx + stride]);
-            }
-        }
-
-        OpenCLIntrinsics.globalBarrier();
-        if (localIdx == 0) {
-<<<<<<< HEAD
-            outputArray[groupID] = localArray[0];
-=======
-            outputArray[groupID + 1] = inputArray[myID];
->>>>>>> 2a6f9c7a
-        }
-    }
-
-    @Snippet
-    public static void partialReduceFloatMaxGlobal(float[] inputArray, float[] outputArray, int gidx) {
-
-        int localIdx = OpenCLIntrinsics.get_local_id(0);
-        int localGroupSize = OpenCLIntrinsics.get_local_size(0);
-        int groupID = OpenCLIntrinsics.get_group_id(0);
-
-        float[] localArray = new float[LOCAL_WORK_GROUP_SIZE];
-
-        localArray[localIdx] = inputArray[localIdx + (localGroupSize * groupID)];
-
-        for (int stride = (localGroupSize / 2); stride > 0; stride /= 2) {
-            OpenCLIntrinsics.localBarrier();
-            if (localIdx < stride) {
-                localArray[localIdx] = TornadoMath.max(localArray[localIdx], localArray[localIdx + stride]);
-            }
-        }
-
-        OpenCLIntrinsics.globalBarrier();
-        if (localIdx == 0) {
-<<<<<<< HEAD
-            outputArray[groupID] = localArray[0];
-=======
-            outputArray[groupID + 1] = inputArray[myID];
->>>>>>> 2a6f9c7a
-        }
-    }
-
-    @Snippet
-    public static void partialReduceDoubleMaxGlobal(double[] inputArray, double[] outputArray, int gidx) {
-        int localIdx = OpenCLIntrinsics.get_local_id(0);
-        int localGroupSize = OpenCLIntrinsics.get_local_size(0);
-        int groupID = OpenCLIntrinsics.get_group_id(0);
-
-        double[] localArray = new double[LOCAL_WORK_GROUP_SIZE];
-
-        localArray[localIdx] = inputArray[localIdx + (localGroupSize * groupID)];
-
-        for (int stride = (localGroupSize / 2); stride > 0; stride /= 2) {
-            OpenCLIntrinsics.localBarrier();
-            if (localIdx < stride) {
-                localArray[localIdx] = TornadoMath.max(localArray[localIdx], localArray[localIdx + stride]);
-            }
-        }
-
-        OpenCLIntrinsics.globalBarrier();
-        if (localIdx == 0) {
-<<<<<<< HEAD
-            outputArray[groupID] = localArray[0];
-=======
-            outputArray[groupID + 1] = inputArray[myID];
->>>>>>> 2a6f9c7a
-        }
-    }
-
-    @Snippet
-    public static void partialReduceIntMinGlobal(int[] inputArray, int[] outputArray, int gidx) {
-
-        int localIdx = OpenCLIntrinsics.get_local_id(0);
-        int localGroupSize = OpenCLIntrinsics.get_local_size(0);
-        int groupID = OpenCLIntrinsics.get_group_id(0);
-
-        int[] localArray = new int[LOCAL_WORK_GROUP_SIZE];
-
-        localArray[localIdx] = inputArray[localIdx + (localGroupSize * groupID)];
-
-        for (int stride = (localGroupSize / 2); stride > 0; stride /= 2) {
-            OpenCLIntrinsics.localBarrier();
-            if (localIdx < stride) {
                 localArray[localIdx] = TornadoMath.min(localArray[localIdx], localArray[localIdx + stride]);
             }
         }
 
         OpenCLIntrinsics.globalBarrier();
         if (localIdx == 0) {
-<<<<<<< HEAD
-            outputArray[groupID] = localArray[0];
-=======
-            outputArray[groupID + 1] = inputArray[myID];
->>>>>>> 2a6f9c7a
-        }
-    }
-
-    @Snippet
-    public static void partialReduceFloatMinGlobal(float[] inputArray, float[] outputArray, int gidx) {
-
-        int localIdx = OpenCLIntrinsics.get_local_id(0);
-        int localGroupSize = OpenCLIntrinsics.get_local_size(0);
-        int groupID = OpenCLIntrinsics.get_group_id(0);
-
-<<<<<<< HEAD
-        float[] localArray = new float[LOCAL_WORK_GROUP_SIZE];
-=======
-        int myID = localIdx + (localGroupSize * groupID);
-
-        for (int stride = (localGroupSize / 2); stride > 0; stride /= 2) {
-            OpenCLIntrinsics.localBarrier();
-            if (localIdx < stride) {
-                inputArray[myID] = TornadoMath.min(inputArray[myID], inputArray[myID + stride]);
-            }
-        }
-
-        OpenCLIntrinsics.globalBarrier();
-        if (localIdx == 0) {
-            outputArray[groupID + 1] = inputArray[myID];
-        }
-    }
-
-    @Snippet
-    public static void partialReduceDoubleMinGlobal(double[] inputArray, double[] outputArray, int gidx) {
-        int localIdx = OpenCLIntrinsics.get_local_id(0);
-        int localGroupSize = OpenCLIntrinsics.get_local_size(0);
-        int groupID = OpenCLIntrinsics.get_group_id(0);
->>>>>>> 2a6f9c7a
-
-        localArray[localIdx] = inputArray[localIdx + (localGroupSize * groupID)];
-
-        for (int stride = (localGroupSize / 2); stride > 0; stride /= 2) {
-            OpenCLIntrinsics.localBarrier();
-            if (localIdx < stride) {
-                localArray[localIdx] = TornadoMath.min(localArray[localIdx], localArray[localIdx + stride]);
-            }
-        }
-
-        OpenCLIntrinsics.globalBarrier();
-        if (localIdx == 0) {
-<<<<<<< HEAD
-            outputArray[groupID] = localArray[0];
-=======
-            outputArray[groupID + 1] = inputArray[myID];
->>>>>>> 2a6f9c7a
+            outputArray[groupID + 1] = localArray[0];
         }
     }
 
