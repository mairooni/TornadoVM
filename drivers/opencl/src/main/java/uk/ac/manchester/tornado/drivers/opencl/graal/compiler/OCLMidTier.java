--- conflicted
+++ resolved
@@ -28,7 +28,6 @@
 import static org.graalvm.compiler.core.common.GraalOptions.ConditionalElimination;
 import static org.graalvm.compiler.core.common.GraalOptions.ImmutableCode;
 import static org.graalvm.compiler.core.common.GraalOptions.OptFloatingReads;
-import static org.graalvm.compiler.core.common.GraalOptions.OptReadElimination;
 import static org.graalvm.compiler.core.common.GraalOptions.ReassociateInvariants;
 
 import org.graalvm.compiler.loop.phases.ReassociateInvariantPhase;
@@ -41,14 +40,10 @@
 import org.graalvm.compiler.phases.common.IterativeConditionalEliminationPhase;
 import org.graalvm.compiler.phases.common.LoweringPhase;
 import org.graalvm.compiler.phases.common.RemoveValueProxyPhase;
-import org.graalvm.compiler.virtual.phases.ea.EarlyReadEliminationPhase;
 
-<<<<<<< HEAD
 import uk.ac.manchester.tornado.drivers.opencl.graal.phases.TornadoPartialLoopUnroll;
 import uk.ac.manchester.tornado.runtime.common.TornadoOptions;
-=======
 import uk.ac.manchester.tornado.drivers.opencl.graal.phases.TornadoFloatingReadReplacement;
->>>>>>> 6d5ddeed
 import uk.ac.manchester.tornado.runtime.graal.compiler.TornadoMidTier;
 import uk.ac.manchester.tornado.runtime.graal.phases.ExceptionCheckingElimination;
 import uk.ac.manchester.tornado.runtime.graal.phases.TornadoMemoryPhiElimination;
@@ -74,13 +69,6 @@
             appendPhase(new IncrementalCanonicalizerPhase<>(canonicalizer, new TornadoFloatingReadReplacement()));
         }
 
-<<<<<<< HEAD
-        if (OptReadElimination.getValue(options)) {
-            // appendPhase(new EarlyReadEliminationPhase(canonicalizer));
-        }
-
-=======
->>>>>>> 6d5ddeed
         appendPhase(new TornadoMemoryPhiElimination());
         appendPhase(new RemoveValueProxyPhase());
 
@@ -94,21 +82,9 @@
 
         appendPhase(canonicalizer);
 
-<<<<<<< HEAD
         if (TornadoOptions.PARTIAL_UNROLL()) {
             appendPhase(new TornadoPartialLoopUnroll());
         }
-=======
-        // TODO disable as it introduces loop limit checks
-        // appendPhase(new IncrementalCanonicalizerPhase<>(canonicalizer, new
-        // LoopSafepointEliminationPhase()));
-        // appendPhase(new LoopSafepointInsertionPhase());
-        // appendPhase(new IncrementalCanonicalizerPhase<>(canonicalizer, new
-        // GuardLoweringPhase()));
-        // if (VerifyHeapAtReturn.getValue()) {
-        // appendPhase(new VerifyHeapAtReturnPhase());
-        // }
->>>>>>> 6d5ddeed
 
         appendPhase(new LoweringPhase(canonicalizer, LoweringTool.StandardLoweringStage.MID_TIER));
 
