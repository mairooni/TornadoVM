--- conflicted
+++ resolved
@@ -203,10 +203,6 @@
 
         final long address = bb.getLong(0);
         Tornado.info("Heap address @ 0x%x on %s ", address, deviceContext.getDevice().getName());
-<<<<<<< HEAD
-
-=======
->>>>>>> ca476b68
         return address;
     }
 
