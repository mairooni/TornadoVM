/*
 * Copyright (c) 2018, 2019, APT Group, School of Computer Science,
 * The University of Manchester. All rights reserved.
 * Copyright (c) 2009, 2017, Oracle and/or its affiliates. All rights reserved.
 * DO NOT ALTER OR REMOVE COPYRIGHT NOTICES OR THIS FILE HEADER.
 *
 * This code is free software; you can redistribute it and/or modify it
 * under the terms of the GNU General Public License version 2 only, as
 * published by the Free Software Foundation.
 *
 * This code is distributed in the hope that it will be useful, but WITHOUT
 * ANY WARRANTY; without even the implied warranty of MERCHANTABILITY or
 * FITNESS FOR A PARTICULAR PURPOSE.  See the GNU General Public License
 * version 2 for more details (a copy is included in the LICENSE file that
 * accompanied this code).
 *
 * You should have received a copy of the GNU General Public License version
 * 2 along with this work; if not, write to the Free Software Foundation,
 * Inc., 51 Franklin St, Fifth Floor, Boston, MA 02110-1301 USA.
 *
 * Authors: James Clarkson
 *
 */
package uk.ac.manchester.tornado.drivers.opencl.graal.backend;

import static uk.ac.manchester.tornado.api.exceptions.TornadoInternalError.guarantee;
import static uk.ac.manchester.tornado.api.exceptions.TornadoInternalError.shouldNotReachHere;
import static uk.ac.manchester.tornado.api.exceptions.TornadoInternalError.unimplemented;
import static uk.ac.manchester.tornado.runtime.TornadoCoreRuntime.getTornadoRuntime;
import static uk.ac.manchester.tornado.runtime.common.RuntimeUtilities.humanReadableByteCount;
import static uk.ac.manchester.tornado.runtime.common.Tornado.DEBUG_KERNEL_ARGS;
import static uk.ac.manchester.tornado.runtime.graal.compiler.TornadoCodeGenerator.trace;

import java.lang.reflect.Method;
import java.nio.file.InvalidPathException;
import java.nio.file.Path;
import java.nio.file.Paths;
import java.util.HashMap;
import java.util.HashSet;
import java.util.Map;
import java.util.Set;
import java.util.concurrent.atomic.AtomicInteger;

import org.graalvm.compiler.api.replacements.SnippetReflectionProvider;
import org.graalvm.compiler.code.CompilationResult;
import org.graalvm.compiler.core.common.CompilationIdentifier;
import org.graalvm.compiler.core.common.alloc.RegisterAllocationConfig;
import org.graalvm.compiler.core.common.cfg.AbstractBlockBase;
import org.graalvm.compiler.lir.LIR;
import org.graalvm.compiler.lir.LIRInstruction;
import org.graalvm.compiler.lir.Variable;
import org.graalvm.compiler.lir.asm.CompilationResultBuilder;
import org.graalvm.compiler.lir.asm.CompilationResultBuilderFactory;
import org.graalvm.compiler.lir.asm.DataBuilder;
import org.graalvm.compiler.lir.framemap.FrameMap;
import org.graalvm.compiler.lir.framemap.FrameMapBuilder;
import org.graalvm.compiler.lir.framemap.ReferenceMapBuilder;
import org.graalvm.compiler.lir.gen.LIRGenerationResult;
import org.graalvm.compiler.lir.gen.LIRGeneratorTool;
import org.graalvm.compiler.nodes.StructuredGraph;
import org.graalvm.compiler.nodes.cfg.ControlFlowGraph;
import org.graalvm.compiler.nodes.spi.NodeLIRBuilderTool;
import org.graalvm.compiler.options.OptionValues;
import org.graalvm.compiler.phases.tiers.SuitesProvider;
import org.graalvm.compiler.phases.util.Providers;
import org.graalvm.util.EconomicSet;

import jdk.vm.ci.code.CallingConvention;
import jdk.vm.ci.code.CompilationRequest;
import jdk.vm.ci.code.CompiledCode;
import jdk.vm.ci.code.Register;
import jdk.vm.ci.code.RegisterConfig;
import jdk.vm.ci.hotspot.HotSpotCallingConventionType;
import jdk.vm.ci.meta.AllocatableValue;
import jdk.vm.ci.meta.DeoptimizationAction;
import jdk.vm.ci.meta.DeoptimizationReason;
import jdk.vm.ci.meta.JavaConstant;
import jdk.vm.ci.meta.JavaKind;
import jdk.vm.ci.meta.Local;
import jdk.vm.ci.meta.ResolvedJavaMethod;
import jdk.vm.ci.meta.ResolvedJavaType;
import jdk.vm.ci.meta.Value;
import uk.ac.manchester.tornado.api.exceptions.TornadoRuntimeException;
import uk.ac.manchester.tornado.api.type.annotations.Vector;
import uk.ac.manchester.tornado.drivers.opencl.OCLCodeCache;
import uk.ac.manchester.tornado.drivers.opencl.OCLContext;
import uk.ac.manchester.tornado.drivers.opencl.OCLDevice;
import uk.ac.manchester.tornado.drivers.opencl.OCLDeviceContext;
import uk.ac.manchester.tornado.drivers.opencl.OCLTargetDescription;
import uk.ac.manchester.tornado.drivers.opencl.enums.OCLDeviceType;
import uk.ac.manchester.tornado.drivers.opencl.graal.OCLArchitecture;
import uk.ac.manchester.tornado.drivers.opencl.graal.OCLCodeProvider;
import uk.ac.manchester.tornado.drivers.opencl.graal.OCLCodeUtil;
import uk.ac.manchester.tornado.drivers.opencl.graal.OCLFrameContext;
import uk.ac.manchester.tornado.drivers.opencl.graal.OCLFrameMap;
import uk.ac.manchester.tornado.drivers.opencl.graal.OCLFrameMapBuilder;
import uk.ac.manchester.tornado.drivers.opencl.graal.OCLInstalledCode;
import uk.ac.manchester.tornado.drivers.opencl.graal.OCLProviders;
import uk.ac.manchester.tornado.drivers.opencl.graal.OCLSuitesProvider;
import uk.ac.manchester.tornado.drivers.opencl.graal.OCLUtils;
import uk.ac.manchester.tornado.drivers.opencl.graal.asm.OCLAssembler;
import uk.ac.manchester.tornado.drivers.opencl.graal.asm.OCLAssemblerConstants;
import uk.ac.manchester.tornado.drivers.opencl.graal.compiler.OCLCompilationResult;
import uk.ac.manchester.tornado.drivers.opencl.graal.compiler.OCLCompilationResultBuilder;
import uk.ac.manchester.tornado.drivers.opencl.graal.compiler.OCLCompiler;
import uk.ac.manchester.tornado.drivers.opencl.graal.compiler.OCLDataBuilder;
import uk.ac.manchester.tornado.drivers.opencl.graal.compiler.OCLLIRGenerationResult;
import uk.ac.manchester.tornado.drivers.opencl.graal.compiler.OCLLIRGenerator;
import uk.ac.manchester.tornado.drivers.opencl.graal.compiler.OCLNodeLIRBuilder;
import uk.ac.manchester.tornado.drivers.opencl.graal.compiler.OCLNodeMatchRules;
import uk.ac.manchester.tornado.drivers.opencl.graal.compiler.OCLReferenceMapBuilder;
import uk.ac.manchester.tornado.drivers.opencl.graal.lir.OCLKind;
import uk.ac.manchester.tornado.drivers.opencl.graal.nodes.ThreadConfigurationNode;
import uk.ac.manchester.tornado.drivers.opencl.mm.OCLByteBuffer;
import uk.ac.manchester.tornado.drivers.opencl.runtime.OCLTornadoDevice;
import uk.ac.manchester.tornado.runtime.TornadoCoreRuntime;
import uk.ac.manchester.tornado.runtime.common.Tornado;
import uk.ac.manchester.tornado.runtime.directives.CompilerInternals;
import uk.ac.manchester.tornado.runtime.graal.backend.TornadoBackend;
import uk.ac.manchester.tornado.runtime.tasks.meta.ScheduleMetaData;
import uk.ac.manchester.tornado.runtime.tasks.meta.TaskMetaData;

public class OCLBackend extends TornadoBackend<OCLProviders> implements FrameMap.ReferenceMapBuilderFactory {

<<<<<<< HEAD
    public final static boolean SHOW_OPENCL = Boolean.parseBoolean(System.getProperty("tornado.opencl.print", "False"));
    public final static String OPENCL_PATH = System.getProperty("tornado.opencl.path", "./opencl");
    private final static String INTEL = "Intel(R)";
    public final static boolean LOCAL_EXPERIMENTAL = Boolean.parseBoolean(System.getProperty("tornado.local", "False"));
    private final static String FPGA_ATTRIBUTE = "__attribute__((reqd_work_group_size(<1>,<2>,<3>))) ";
=======
>>>>>>> 49d76126
    private boolean flag = false;

    @Override
    public OCLTargetDescription getTarget() {
        return target;
    }

    final OptionValues options;

    final OCLTargetDescription target;
    final OCLArchitecture architecture;
    final OCLContext openclContext;
    final OCLDeviceContext deviceContext;
    final OCLCodeProvider codeCache;
    OCLInstalledCode lookupCode;
    final AtomicInteger id = new AtomicInteger(0);

    final ScheduleMetaData scheduleMeta;

    private boolean lookupCodeAvailable;

    private static boolean isFPGAInit = false;

    private static final String KERNEL_WARMUP = System.getProperty("tornado.fpga.kernel.warmup");

    public OCLBackend(OptionValues options, Providers providers, OCLTargetDescription target, OCLCodeProvider codeCache, OCLContext openclContext, OCLDeviceContext deviceContext) {
        super(providers);
        this.options = options;
        this.target = target;
        this.codeCache = codeCache;
        this.openclContext = openclContext;
        this.deviceContext = deviceContext;
        architecture = (OCLArchitecture) target.arch;
        scheduleMeta = new ScheduleMetaData("oclbackend");

        if (KERNEL_WARMUP != null) {
            if (deviceContext.getDevice().getDeviceType() == OCLDeviceType.CL_DEVICE_TYPE_ACCELERATOR && !isFPGAInit) {
                initFPGA();
                isFPGAInit = true;
            }
        }

    }

    public SnippetReflectionProvider getSnippetReflection() {
        return ((OCLProviders) this.getProviders()).getSnippetReflection();
    }

    @Override
    public String decodeDeopt(long value) {
        DeoptimizationReason reason = getProviders().getMetaAccess().decodeDeoptReason(JavaConstant.forLong(value));
        DeoptimizationAction action = getProviders().getMetaAccess().decodeDeoptAction(JavaConstant.forLong(value));
        return String.format("deopt: reason=%s, action=%s", reason.toString(), action.toString());
    }

    public boolean isInitialised() {
        return deviceContext.isInitialised();
    }

    @SuppressWarnings("unused")
    private static Object lookupBufferAddress() {
        return CompilerInternals.getSlotsAddress();
    }

    @Override
    public ReferenceMapBuilder newReferenceMapBuilder(int totalFrameSize) {
        return new OCLReferenceMapBuilder();
    }

    @Override
    public RegisterAllocationConfig newRegisterAllocationConfig(RegisterConfig registerConfig, String[] allocationRestrictedTo) {
        return new RegisterAllocationConfig(registerConfig, allocationRestrictedTo);
    }

    @Override
    public EconomicSet<Register> translateToCallerRegisters(EconomicSet<Register> calleeRegisters) {
        unimplemented("Translate to caller registers method not implemented yet.");
        return null;
    }

    private Method getLookupMethod() {
        Method method = null;
        try {
            method = this.getClass().getDeclaredMethod("lookupBufferAddress");
        } catch (NoSuchMethodException e) {
            Tornado.fatal("[FATAL ERROR] Unable to find the <lookupBufferAddress> method within OCLBackend");
        }
        return method;
    }

    public long readHeapBaseAddress(TaskMetaData meta) {
        final OCLByteBuffer parameters = deviceContext.getMemoryManager().getSubBuffer(0, 16);

        parameters.putLong(0);
        parameters.putLong(0);

        int task = lookupCode.executeTask(parameters, meta);
        lookupCode.readValue(parameters, meta, task);
        lookupCode.resolveEvent(parameters, meta, task);

        final long address = parameters.getLong(0);
        Tornado.info("Heap address @ 0x%x on %s ", address, deviceContext.getDevice().getDeviceName());
        return address;
    }

    /**
     * It allocates the smallest of the requested heap size or the max global memory
     * size.
     */
    public void allocateHeapMemoryOnDevice() {
        long memorySize = Math.min(DEFAULT_HEAP_ALLOCATION, deviceContext.getDevice().getDeviceMaxAllocationSize());
        if (memorySize < DEFAULT_HEAP_ALLOCATION) {
            Tornado.info("Unable to allocate %s of heap space - resized to %s", humanReadableByteCount(DEFAULT_HEAP_ALLOCATION, false), humanReadableByteCount(memorySize, false));
        }
        Tornado.info("%s: allocating %s of heap space", deviceContext.getDevice().getDeviceName(), humanReadableByteCount(memorySize, false));
        deviceContext.getMemoryManager().allocateRegion(memorySize);
    }

    private String getDriverAndDevice(TaskMetaData task, int[] deviceInfo) {
        return task.getId() + ".device=" + deviceInfo[0] + ":" + deviceInfo[1];
    }

    /**
     * We explore all devices in driver 0;
     * 
     * @return
     */
    public int[] getDriverAndDevice() {
        int numDev = TornadoCoreRuntime.getTornadoRuntime().getDriver(0).getDeviceCount();
        int deviceIndex = 0;
        for (int i = 0; i < numDev; i++) {
            OCLTornadoDevice device = (OCLTornadoDevice) TornadoCoreRuntime.getTornadoRuntime().getDriver(0).getDevice(i);
            OCLDevice dev = device.getDevice();
            if (dev == deviceContext.getDevice()) {
                deviceIndex = i;
            }
        }
        return new int[] { 0, deviceIndex };
    }

    private boolean isJITCompilationForFPGAs(String deviceFullName) {
        // To Avoid errors, check the target device is not the FPGA, because
        // JIT compilation for FPGAs is not supported yet.
        // Get driver index + deviceIndex
        String deviceDriver = deviceFullName.split("=")[1];
        int driverIndex = Integer.parseInt(deviceDriver.split(":")[0]);
        int deviceIndex = Integer.parseInt(deviceDriver.split(":")[1]);
        OCLTornadoDevice device = (OCLTornadoDevice) TornadoCoreRuntime.getTornadoRuntime().getDriver(driverIndex).getDevice(deviceIndex);
        String platformName = device.getPlatformName();

        if (device.getDevice().getDeviceType() != OCLDeviceType.CL_DEVICE_TYPE_ACCELERATOR || !platformName.contains("FPGA")) {
            return false;
        } else if (device.getDevice().getDeviceType() == OCLDeviceType.CL_DEVICE_TYPE_ACCELERATOR && platformName.contains("FPGA")) {
            return true;
        }
        return false;
    }

    /*
     * Retrieve the address of the heap on the device
     */
    public TaskMetaData compileLookupBufferKernel() {

        TaskMetaData meta = new TaskMetaData(scheduleMeta, OCLCodeCache.LOOKUP_BUFFER_KERNEL_NAME);
        OCLCodeCache codeCache = new OCLCodeCache(deviceContext);
        int[] deviceInfo = getDriverAndDevice();
        String deviceFullName = getDriverAndDevice(meta, deviceInfo);

        if (deviceContext.isCached("internal", OCLCodeCache.LOOKUP_BUFFER_KERNEL_NAME)) {

            // Option 1) Getting the lookupBufferAddress from the cache
            lookupCode = deviceContext.getCode("internal", OCLCodeCache.LOOKUP_BUFFER_KERNEL_NAME);
            if (lookupCode != null) {
                lookupCodeAvailable = true;
            }
        } else if (codeCache.isLoadBinaryOptionEnabled() && codeCache.getOpenCLBinary(deviceFullName) != null) {

            // Option 2) Loading pre-compiled lookupBufferAddress kernel FPGA
            Path lookupPath = Paths.get(codeCache.getOpenCLBinary(deviceFullName));
            lookupCode = codeCache.installEntryPointForBinaryForFPGAs(lookupPath, OCLCodeCache.LOOKUP_BUFFER_KERNEL_NAME);
            if (lookupCode != null) {
                lookupCodeAvailable = true;
            }
        } else {
            // Option 3) JIT Compilation of the lookupBufferAddress kernel
            // Avoid JIT compilation for FPGAs due to unsupported feature
            ResolvedJavaMethod resolveMethod = getTornadoRuntime().resolveMethod(getLookupMethod());
            OCLProviders providers = (OCLProviders) getProviders();
            OCLCompilationResult result = OCLCompiler.compileCodeForDevice(resolveMethod, null, meta, providers, this);

            deviceContext.getPlatformContext().getPlatform().getName();
            if (Tornado.ACCELERATOR_IS_FPGA) {
                lookupCode = deviceContext.installCode(result.getId(), result.getName(), result.getTargetCode(), Tornado.ACCELERATOR_IS_FPGA);
            } else {
                lookupCode = deviceContext.installCode(result);
            }

            boolean isCompilationForFPGAs = isJITCompilationForFPGAs(deviceFullName);

            if (deviceContext.isKernelAvailable() && !isCompilationForFPGAs) {
                lookupCodeAvailable = true;
            }
        }
        return meta;
    }

    public void fpgaJITinit() {
        TaskMetaData meta = new TaskMetaData(scheduleMeta, OCLCodeCache.LOOKUP_BUFFER_KERNEL_NAME, 0);
        OCLCodeCache check = new OCLCodeCache(deviceContext);
        lookupCode = check.installEntryPointForBinaryForFPGAs(Paths.get(OCLCodeCache.FPGA_BIN_LOCATION), OCLCodeCache.LOOKUP_BUFFER_KERNEL_NAME);
        if (lookupCode != null) {
            lookupCodeAvailable = true;
        }
        initFPGAJITCompiledMode(meta, deviceContext);
    }

    private void initFPGAJITCompiledMode(TaskMetaData meta, OCLDeviceContext deviceContext) {
        if (!flag) {
            fpgaInitializationJITMode(meta);
            flag = true;
        }
    }

    public boolean isLookupCodeAvailable() {
        return lookupCodeAvailable;
    }

    private void runAndReadLookUpKernel(TaskMetaData meta) {
        deviceContext.getMemoryManager().init(this, readHeapBaseAddress(meta));
    }

    private void initFPGA() {
        // Initialize FPGA with a pre-compiled kernel
        OCLCodeCache check = new OCLCodeCache(deviceContext);
        try {
            Path lookupPath = Paths.get(KERNEL_WARMUP);
            if (lookupPath != null) {
                check.installEntryPointForBinaryForFPGAs(lookupPath, OCLCodeCache.LOOKUP_BUFFER_KERNEL_NAME);
            }
        } catch (InvalidPathException e) {
            throw new TornadoRuntimeException(e);
        }
    }

    private void fpgaInitializationJITMode(TaskMetaData meta) {
        if (isLookupCodeAvailable()) {
            runAndReadLookUpKernel(meta);
        }
    }

    /**
     * JIT compilation of the Look Up Buffer Address into the FPGA
     * 
     * @return {@link TaskMetaData}
     */
    private TaskMetaData fpgaInstallCodeLookUpBuffer() {
        TaskMetaData meta = new TaskMetaData(scheduleMeta, OCLCodeCache.LOOKUP_BUFFER_KERNEL_NAME);
        ResolvedJavaMethod resolveMethod = getTornadoRuntime().resolveMethod(getLookupMethod());
        OCLProviders providers = (OCLProviders) getProviders();
        OCLCompilationResult result = OCLCompiler.compileCodeForDevice(resolveMethod, null, meta, providers, this);
        lookupCode = deviceContext.installCode(result.getId(), result.getName(), result.getTargetCode(), Tornado.ACCELERATOR_IS_FPGA);
        return meta;
    }

    public void init() {
        allocateHeapMemoryOnDevice();
        TaskMetaData meta;

        if (Tornado.ACCELERATOR_IS_FPGA) {
            meta = fpgaInstallCodeLookUpBuffer();
        } else {
            meta = compileLookupBufferKernel();
        }

        if (isLookupCodeAvailable()) {
            // Only run kernel is the compilation was correct.
            runAndReadLookUpKernel(meta);
        }
    }

    public OCLDeviceContext getDeviceContext() {
        return deviceContext;
    }

    @Override
    protected OCLAssembler createAssembler(FrameMap frameMap) {
        return new OCLAssembler(target);
    }

    @Override
    public void emitCode(CompilationResultBuilder crb, LIR lir, ResolvedJavaMethod method) {
        emitCode((OCLCompilationResultBuilder) crb, lir, method);
    }

    public void emitCode(OCLCompilationResultBuilder crb, LIR lir, ResolvedJavaMethod method) {
        final OCLAssembler asm = (OCLAssembler) crb.asm;
        emitPrologue(crb, asm, method, lir);
        crb.emit(lir);
        emitEpilogue(asm);

    }

    private void emitEpilogue(OCLAssembler asm) {
        asm.endScope();

    }

    private void addVariableDef(Map<OCLKind, Set<Variable>> kindToVariable, Variable value) {
        if (value instanceof Variable) {
            Variable var = (Variable) value;

            if (!(var.getPlatformKind() instanceof OCLKind)) {
                shouldNotReachHere();
            }

            OCLKind oclKind = (OCLKind) var.getPlatformKind();
            if (oclKind == OCLKind.ILLEGAL) {
                shouldNotReachHere();
            }

            if (!kindToVariable.containsKey(oclKind)) {
                kindToVariable.put(oclKind, new HashSet<>());
            }

            final Set<Variable> varList = kindToVariable.get(oclKind);
            varList.add(var);

        }
    }

    private void emitVariableDefs(OCLCompilationResultBuilder crb, OCLAssembler asm, LIR lir) {
        Map<OCLKind, Set<Variable>> kindToVariable = new HashMap<>();
        final int expectedVariables = lir.numVariables();
        final AtomicInteger variableCount = new AtomicInteger();

        for (AbstractBlockBase<?> b : lir.linearScanOrder()) {
            for (LIRInstruction insn : lir.getLIRforBlock(b)) {

                insn.forEachOutput((instruction, value, mode, flags) -> {
                    if (value instanceof Variable) {
                        Variable variable = (Variable) value;
                        if (variable.getName() != null) {
                            addVariableDef(kindToVariable, (Variable) variable);
                            variableCount.incrementAndGet();
                        }
                    }
                    return value;
                });
            }
        }

        trace("found %d variable, expected (%d)", variableCount.get(), expectedVariables);

        for (OCLKind type : kindToVariable.keySet()) {
            asm.indent();
            asm.emit("%s ", type);
            for (Variable var : kindToVariable.get(type)) {
                asm.emitValue(crb, var);
                asm.emit(", ");
            }
            asm.emitByte(';', asm.position() - 2);
            asm.eol();
        }

    }

    private void emitDebugKernelArgs(OCLAssembler asm, ResolvedJavaMethod method) {
        asm.emitLine("if(get_global_id(0) == 0 && get_global_id(1) ==0){");
        asm.pushIndent();
        asm.emitStmt("int numArgs = slots[5] >> 32");
        asm.emitStmt("printf(\"got %%d args...\\n\",numArgs)");
        asm.emitLine("for(int i=0;i<numArgs;i++) {");
        asm.pushIndent();
        asm.emitStmt("printf(\"%20s - arg[%%d]: 0x%%lx\\n\", i, slots[6 + i])", method.getName());
        asm.popIndent();
        asm.emitLine("}");
        asm.popIndent();
        asm.emitLine("}");
    }

    private void emitPrologue(OCLCompilationResultBuilder crb, OCLAssembler asm, ResolvedJavaMethod method, LIR lir) {

        String methodName = crb.compilationResult.getName();

        if (crb.isKernel()) {
            /*
             * BUG There is a bug on some OpenCL devices which requires us to insert an
             * extra OpenCL buffer into the kernel arguments. This has the effect of
             * shifting the devices address mappings, which allows us to avoid the heap
             * starting at address 0x0. (I assume that this is a interesting case that leads
             * to a few issues.) Iris Pro is the only culprit at the moment.
             */
            final ControlFlowGraph cfg = (ControlFlowGraph) lir.getControlFlowGraph();
            if (cfg.getStartBlock().getEndNode().predecessor().asNode() instanceof ThreadConfigurationNode) {
                asm.emitAttribute(crb, cfg); // value
            }

            final String bumpBuffer = (deviceContext.needsBump()) ? String.format("%s void *dummy, ", OCLAssemblerConstants.GLOBAL_MEM_MODIFIER) : "";

            asm.emitLine("%s void %s(%s%s)", OCLAssemblerConstants.KERNEL_MODIFIER, methodName, bumpBuffer, architecture.getABI());
            asm.beginScope();
            emitVariableDefs(crb, asm, lir);
            asm.eol();
            asm.emitStmt("%s ulong *%s = (%s ulong *) &%s[%s]", OCLAssemblerConstants.GLOBAL_MEM_MODIFIER, OCLAssemblerConstants.FRAME_REF_NAME, OCLAssemblerConstants.GLOBAL_MEM_MODIFIER,
                    OCLAssemblerConstants.HEAP_REF_NAME, OCLAssemblerConstants.FRAME_BASE_NAME);
            asm.eol();

            if (DEBUG_KERNEL_ARGS && (method != null && !method.getDeclaringClass().getUnqualifiedName().equalsIgnoreCase(this.getClass().getSimpleName()))) {
                emitDebugKernelArgs(asm, method);
            }

            if (ENABLE_EXCEPTIONS) {
                asm.emitStmt("if(slots[0] != 0) return");
            }
            asm.eol();
        } else {

            final CallingConvention incomingArguments = OCLCodeUtil.getCallingConvention(codeCache, HotSpotCallingConventionType.JavaCallee, method, false);
            methodName = OCLUtils.makeMethodName(method);

            final JavaKind returnKind = method.getSignature().getReturnKind();
            String returnStr = "<unknown>";
            if (returnKind == JavaKind.Void) {
                returnStr = "void";
            } else {
                final ResolvedJavaType returnType = method.getSignature().getReturnType(null).resolve(method.getDeclaringClass());
                OCLKind returnOclKind = (returnType.getAnnotation(Vector.class) == null) ? getTarget().getOCLKind(returnKind) : OCLKind.fromResolvedJavaType(returnType);
                returnStr = returnOclKind.toString();
            }
            // getTarget().getLIRKind(returnKind);
            asm.emit("%s %s(%s", returnStr, methodName, architecture.getABI());

            final Local[] locals = method.getLocalVariableTable().getLocalsAt(0);
            final Value[] params = new Value[incomingArguments.getArgumentCount()];

            if (params.length > 0) {
                asm.emit(", ");
            }

            for (int i = 0; i < params.length; i++) {
                final AllocatableValue param = incomingArguments.getArgument(i);
                OCLKind oclKind = (OCLKind) param.getPlatformKind();
                if (locals[i].getType().getJavaKind().isObject()) {
                    OCLKind tmpKind = OCLKind.resolveToVectorKind(locals[i].getType().resolve(method.getDeclaringClass()));
                    if (tmpKind != OCLKind.ILLEGAL) {
                        oclKind = tmpKind;
                    }
                }
                guarantee(oclKind != OCLKind.ILLEGAL, "illegal type for %s", param.getPlatformKind());
                asm.emit("%s %s", oclKind.toString(), locals[i].getName());
                if (i < params.length - 1) {
                    asm.emit(", ");
                }
            }
            asm.emit(")");
            asm.eol();
            asm.beginScope();
            emitVariableDefs(crb, asm, lir);
            asm.eol();
        }
    }

    public OCLSuitesProvider getTornadoSuites() {
        return ((OCLProviders) getProviders()).getSuitesProvider();
    }

    @Override
    public CompilationResultBuilder newCompilationResultBuilder(LIRGenerationResult lirGenRes, FrameMap frameMap, CompilationResult compilationResult, CompilationResultBuilderFactory factory) {
        return newCompilationResultBuilder(lirGenRes, frameMap, (OCLCompilationResult) compilationResult, factory, false, false);
    }

    public OCLCompilationResultBuilder newCompilationResultBuilder(LIRGenerationResult lirGenRes, FrameMap frameMap, OCLCompilationResult compilationResult, CompilationResultBuilderFactory factory,
            boolean isKernel, boolean isParallel) {

        OCLAssembler asm = createAssembler(frameMap);
        OCLFrameContext frameContext = new OCLFrameContext();
        DataBuilder dataBuilder = new OCLDataBuilder();
        OCLCompilationResultBuilder crb = new OCLCompilationResultBuilder(codeCache, getForeignCalls(), frameMap, asm, dataBuilder, frameContext, compilationResult, options);
        crb.setKernel(isKernel);
        crb.setParallel(isParallel);
        return crb;
    }

    @Override
    public FrameMap newFrameMap(RegisterConfig registerConfig) {
        return new OCLFrameMap(getCodeCache(), registerConfig, this);
    }

    @Override
    public FrameMapBuilder newFrameMapBuilder(RegisterConfig registerConfig) {
        RegisterConfig registerConfigNonNull = registerConfig == null ? getCodeCache().getRegisterConfig() : registerConfig;
        return new OCLFrameMapBuilder(newFrameMap(registerConfigNonNull), getCodeCache(), registerConfig);
    }

    @Override
    public LIRGenerationResult newLIRGenerationResult(CompilationIdentifier identifier, LIR lir, FrameMapBuilder frameMapBuilder, StructuredGraph graph, Object stub) {
        return new OCLLIRGenerationResult(identifier, lir, frameMapBuilder, new CallingConvention(0, null, (AllocatableValue[]) null));
    }

    @Override
    public LIRGeneratorTool newLIRGenerator(LIRGenerationResult lirGenResult) {
        return new OCLLIRGenerator(getProviders(), lirGenResult);
    }

    @Override
    public NodeLIRBuilderTool newNodeLIRBuilder(StructuredGraph graph, LIRGeneratorTool lirGen) {
        return new OCLNodeLIRBuilder(graph, lirGen, new OCLNodeMatchRules(lirGen));
    }

    @Override
    public String toString() {
        return String.format("Backend: arch=%s, device=%s", architecture.getName(), deviceContext.getDevice().getDeviceName());
    }

    @Override
    public OCLCodeProvider getCodeCache() {
        return codeCache;
    }

    @Override
    public SuitesProvider getSuites() {
        unimplemented("Get suites method in OCLBackend not implemented yet.");
        return null;
    }

    public void reset() {
        getDeviceContext().reset();
    }

    @Override
    protected CompiledCode createCompiledCode(ResolvedJavaMethod rjm, CompilationRequest cr, CompilationResult cr1) {
        unimplemented("Create compiled code method in OCLBackend not implemented yet.");
        return null;
    }
}<|MERGE_RESOLUTION|>--- conflicted
+++ resolved
@@ -122,14 +122,11 @@
 
 public class OCLBackend extends TornadoBackend<OCLProviders> implements FrameMap.ReferenceMapBuilderFactory {
 
-<<<<<<< HEAD
     public final static boolean SHOW_OPENCL = Boolean.parseBoolean(System.getProperty("tornado.opencl.print", "False"));
     public final static String OPENCL_PATH = System.getProperty("tornado.opencl.path", "./opencl");
     private final static String INTEL = "Intel(R)";
     public final static boolean LOCAL_EXPERIMENTAL = Boolean.parseBoolean(System.getProperty("tornado.local", "False"));
     private final static String FPGA_ATTRIBUTE = "__attribute__((reqd_work_group_size(<1>,<2>,<3>))) ";
-=======
->>>>>>> 49d76126
     private boolean flag = false;
 
     @Override
