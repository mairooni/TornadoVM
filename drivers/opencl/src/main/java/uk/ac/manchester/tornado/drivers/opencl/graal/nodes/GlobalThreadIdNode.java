/*
<<<<<<< HEAD
 * Copyright (c) 2018, 2019, 2020, APT Group, School of Computer Science,
=======
 * Copyright (c) 2018, 2020, APT Group, Department of Computer Science,
>>>>>>> 2c4227d4
 * The University of Manchester. All rights reserved.
 * Copyright (c) 2009, 2017, Oracle and/or its affiliates. All rights reserved.
 * DO NOT ALTER OR REMOVE COPYRIGHT NOTICES OR THIS FILE HEADER.
 *
 * This code is free software; you can redistribute it and/or modify it
 * under the terms of the GNU General Public License version 2 only, as
 * published by the Free Software Foundation.
 *
 * This code is distributed in the hope that it will be useful, but WITHOUT
 * ANY WARRANTY; without even the implied warranty of MERCHANTABILITY or
 * FITNESS FOR A PARTICULAR PURPOSE.  See the GNU General Public License
 * version 2 for more details (a copy is included in the LICENSE file that
 * accompanied this code).
 *
 * You should have received a copy of the GNU General Public License version
 * 2 along with this work; if not, write to the Free Software Foundation,
 * Inc., 51 Franklin St, Fifth Floor, Boston, MA 02110-1301 USA.
 *
 * Authors: James Clarkson
 *
 */
package uk.ac.manchester.tornado.drivers.opencl.graal.nodes;

import org.graalvm.compiler.core.common.type.StampFactory;
import org.graalvm.compiler.graph.NodeClass;
import org.graalvm.compiler.lir.Variable;
import org.graalvm.compiler.lir.gen.LIRGeneratorTool;
import org.graalvm.compiler.nodeinfo.NodeInfo;
import org.graalvm.compiler.nodes.ConstantNode;
import org.graalvm.compiler.nodes.calc.FloatingNode;
import org.graalvm.compiler.nodes.spi.LIRLowerable;
import org.graalvm.compiler.nodes.spi.NodeLIRBuilderTool;

import jdk.vm.ci.meta.JavaKind;
import uk.ac.manchester.tornado.drivers.opencl.graal.asm.OCLAssembler.OCLUnaryIntrinsic;
import uk.ac.manchester.tornado.drivers.opencl.graal.lir.OCLLIRStmt.AssignStmt;
import uk.ac.manchester.tornado.drivers.opencl.graal.lir.OCLUnary;
import uk.ac.manchester.tornado.runtime.graal.phases.MarkGlobalThreadID;

@NodeInfo
public class GlobalThreadIdNode extends FloatingNode implements LIRLowerable, MarkGlobalThreadID {

    public static final NodeClass<GlobalThreadIdNode> TYPE = NodeClass.create(GlobalThreadIdNode.class);

    @Input
    protected ConstantNode index;

    public GlobalThreadIdNode(ConstantNode value) {
        super(TYPE, StampFactory.forKind(JavaKind.Int));
        assert stamp != null;
        index = value;
    }

    @Override
    public void generate(NodeLIRBuilderTool gen) {
        LIRGeneratorTool tool = gen.getLIRGeneratorTool();
        Variable result = tool.newVariable(tool.getLIRKind(stamp));
        tool.append(new AssignStmt(result, new OCLUnary.Intrinsic(OCLUnaryIntrinsic.GLOBAL_ID, tool.getLIRKind(stamp), gen.operand(index))));
        gen.setResult(this, result);
    }

}<|MERGE_RESOLUTION|>--- conflicted
+++ resolved
@@ -1,9 +1,5 @@
 /*
-<<<<<<< HEAD
- * Copyright (c) 2018, 2019, 2020, APT Group, School of Computer Science,
-=======
- * Copyright (c) 2018, 2020, APT Group, Department of Computer Science,
->>>>>>> 2c4227d4
+ * Copyright (c) 2018-2020, APT Group, School of Computer Science,
  * The University of Manchester. All rights reserved.
  * Copyright (c) 2009, 2017, Oracle and/or its affiliates. All rights reserved.
  * DO NOT ALTER OR REMOVE COPYRIGHT NOTICES OR THIS FILE HEADER.
