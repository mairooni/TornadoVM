--- conflicted
+++ resolved
@@ -254,11 +254,6 @@
         OCLKernel kernel = null;
         try {
             kernel = new OCLKernel(clCreateKernel(id, entryPoint),deviceContext);
-<<<<<<< HEAD
-            kernel = new OCLKernel(clCreateKernel(id, entryPoint),
-                    deviceContext);
-=======
->>>>>>> ca476b68
         } catch (OCLException e) {
             error(e.getMessage());
         }
