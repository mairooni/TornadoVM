/*
 * Copyright (c) 2013-2020, 2022, APT Group, Department of Computer Science,
 * The University of Manchester.
 *
 * Licensed under the Apache License, Version 2.0 (the "License");
 * you may not use this file except in compliance with the License.
 * You may obtain a copy of the License at
 *
 *    http://www.apache.org/licenses/LICENSE-2.0
 *
 * Unless required by applicable law or agreed to in writing, software
 * distributed under the License is distributed on an "AS IS" BASIS,
 * WITHOUT WARRANTIES OR CONDITIONS OF ANY KIND, either express or implied.
 * See the License for the specific language governing permissions and
 * limitations under the License.
 *
 */

package uk.ac.manchester.tornado.examples.compute;

import java.util.Random;
import java.util.stream.IntStream;

import uk.ac.manchester.tornado.api.ImmutableTaskGraph;
import uk.ac.manchester.tornado.api.TaskGraph;
import uk.ac.manchester.tornado.api.TornadoExecutionPlan;
import uk.ac.manchester.tornado.api.annotations.Parallel;
import uk.ac.manchester.tornado.api.common.TornadoDevice;
import uk.ac.manchester.tornado.api.data.nativetypes.IntArray;
import uk.ac.manchester.tornado.api.enums.DataTransferMode;
import uk.ac.manchester.tornado.api.runtime.TornadoRuntime;

/**
 * Parallel Implementation of the BFS: this is based on the Marawacc compiler
 * framework.
 * <p>
 * How to run?
 * </p>
 * <code>
 *     tornado -m tornado.examples/uk.ac.manchester.tornado.examples.compute.BFS
 * </code>
 *
 */
public class BFS {
    // CHECKSTYLE:OFF

    public static final boolean SAMPLE = false;
    private static final boolean BIDIRECTIONAL = false;
    private static final boolean PRINT_SOLUTION = false;
    private static final boolean VALIDATION = true;
<<<<<<< HEAD

    IntArray vertices;
    IntArray verticesJava;
    IntArray adjacencyMatrix;
    IntArray modify;
    IntArray modifyJava;
    IntArray currentDepth;
=======
    int[] vertices;
    int[] verticesJava;
    int[] adjacencyMatrix;
    int[] modify;
    int[] modifyJava;
    int[] currentDepth;
>>>>>>> 72c5f9d5

    /**
     * Set to one the connection between node from and node to into the adjacency
     * matrix.
     */
    public static void connect(int from, int to, IntArray graph, int N) {
        if (from != to && (graph.get(from * N + to) == 0)) {
            graph.set(from * N + to, 1);
        }
    }

    /**
     * It builds a simple graph just for showing the example.
     */
    public static void initializeAdjacencyMatrixSimpleGraph(IntArray adjacencyMatrix, int numNodes) {
        adjacencyMatrix.init(0);
        connect(0, 1, adjacencyMatrix, numNodes);
        connect(0, 4, adjacencyMatrix, numNodes);
        connect(1, 2, adjacencyMatrix, numNodes);
        connect(2, 3, adjacencyMatrix, numNodes);
        connect(2, 4, adjacencyMatrix, numNodes);
        connect(3, 4, adjacencyMatrix, numNodes);
    }

    private static int[] generateIntRandomArray(int numNodes) {
        Random r = new Random();
        int bound = r.nextInt(numNodes);
        IntStream streamArray = r.ints(bound, 0, numNodes);
        return streamArray.toArray();
    }

    public static void generateRandomGraph(IntArray adjacencyMatrix, int numNodes, int root) {
        Random r = new Random();
        int bound = r.nextInt(numNodes);
        IntStream fromStream = r.ints(bound, 0, numNodes);
        int[] f = fromStream.toArray();
        for (int k = 0; k < f.length; k++) {

            int from = f[k];
            if (k == 0) {
                from = root;
            }

            int[] toArray = generateIntRandomArray(numNodes);

            for (int i = 0; i < toArray.length; i++) {
                connect(from, toArray[i], adjacencyMatrix, numNodes);
            }
        }
    }

    private static void initializeVertices(int numNodes, IntArray vertices, int root) {
        for (@Parallel int i = 0; i < numNodes; i++) {
            if (i == root) {
                vertices.set(i, 0);
            } else {
                vertices.set(i, -1);
            }
        }
    }

    private static void runBFS(IntArray vertices, IntArray adjacencyMatrix, int numNodes, IntArray h_true, IntArray currentDepth) {
        for (@Parallel int from = 0; from < numNodes; from++) {
            for (@Parallel int to = 0; to < numNodes; to++) {
                int elementAccess = from * numNodes + to;

                if (adjacencyMatrix.get(elementAccess) == 1) {
                    int dfirst = vertices.get(from);
                    int dsecond = vertices.get(to);
                    if ((currentDepth.get(0) == dfirst) && (dsecond == -1)) {
                        vertices.set(to,  dfirst + 1);
                        h_true.set(0, 0);
                    }

                    if (BIDIRECTIONAL) {
                        if ((currentDepth.get(0) == dsecond) && (dfirst == -1)) {
                            vertices.set(from, dsecond + 1);
                            h_true.set(0, 0);
                        }
                    }
                }
            }
        }
    }

<<<<<<< HEAD
    public boolean validateBFS(IntArray vertices, IntArray verticesJava) {
=======
    public static void main(String[] args) {
        int size = 10000;
        if (SAMPLE) {
            size = 5;
        }
        new BFS().tornadoBFS(0, size);
    }

    public boolean validateBFS(int[] vertices, int[] verticesJava) {
>>>>>>> 72c5f9d5
        boolean check = true;
        for (int i = 0; i < vertices.getSize(); i++) {
            if (vertices.get(i) != verticesJava.get(i)) {
                check = false;
            }
        }
        return check;
    }

    public boolean checkModify(IntArray modify, IntArray modifyJava) {
        boolean check = true;
        for (int i = 0; i < modify.getSize(); i++) {
            if (modify.get(i) != modifyJava.get(i)) {
                check = false;
            }
        }
        return check;
    }

    public void tornadoBFS(int rootNode, int numNodes) {

        vertices = new IntArray(numNodes);
        verticesJava = new IntArray(numNodes);
        adjacencyMatrix = new IntArray(numNodes * numNodes);
        boolean validModifyResults = true;

        if (SAMPLE) {
            initializeAdjacencyMatrixSimpleGraph(adjacencyMatrix, numNodes);
        } else {
            generateRandomGraph(adjacencyMatrix, numNodes, rootNode);
        }

        // Step 1: vertices initialisation
        initializeVertices(numNodes, vertices, rootNode);
        TaskGraph taskGraph = new TaskGraph("s0") //
                .task("t0", BFS::initializeVertices, numNodes, vertices, rootNode) //
                .transferToHost(DataTransferMode.EVERY_EXECUTION, vertices);

        ImmutableTaskGraph immutableTaskGraph = taskGraph.snapshot();
        TornadoExecutionPlan executor = new TornadoExecutionPlan(immutableTaskGraph);
        executor.execute();

        // initialization of Java vertices
        initializeVertices(numNodes, verticesJava, rootNode);

        modify = new IntArray(1);
        modify.init(1);

        modifyJava = new IntArray(1);
        modifyJava.init(1);

        currentDepth = new IntArray(1);
        currentDepth.init(0);

        TornadoDevice device = TornadoRuntime.getTornadoRuntime().getDefaultDevice();
        TaskGraph taskGraph1 = new TaskGraph("s1") //
                .transferToDevice(DataTransferMode.EVERY_EXECUTION, vertices, adjacencyMatrix, modify, currentDepth) //
                .task("t1", BFS::runBFS, vertices, adjacencyMatrix, numNodes, modify, currentDepth) //
                .transferToHost(DataTransferMode.EVERY_EXECUTION, vertices, modify);

        ImmutableTaskGraph immutableTaskGraph1 = taskGraph1.snapshot();
        TornadoExecutionPlan executor1 = new TornadoExecutionPlan(immutableTaskGraph1) //
                .withDevice(device);

        boolean done = false;

        while (!done) {
            // 2. Parallel BFS
            boolean allDone = true;
            System.out.println("Current Depth: " + currentDepth.get(0));
            runBFS(verticesJava, adjacencyMatrix, numNodes, modifyJava, currentDepth);
            executor1.execute();
            currentDepth.set(0, currentDepth.get(0) + 1);
            //currentDepth[0]++;

            if (VALIDATION && !(validModifyResults = checkModify(modify, modifyJava))) {
                break;
            }

            for (int i = 0; i < modify.getSize(); i++) {
                if (modify.get(i) == 0) {
                    allDone = false;
                    break;
                }
            }

            if (allDone) {
                done = true;
            }
            modify.init(1);
            modifyJava.init(1);
        }

<<<<<<< HEAD
        if (PRINT_SOLUTION)

        {
            System.out.println("Solution: " + vertices);
=======
        if (PRINT_SOLUTION) {
            System.out.println("Solution: " + Arrays.toString(vertices));
>>>>>>> 72c5f9d5
        }

        if (VALIDATION) {
            if (validateBFS(vertices, verticesJava) && validModifyResults) {
                System.out.println("Validation true");
            } else {
                System.out.println("Validation false");
            }
        }
    }
}
// CHECKSTYLE:ON<|MERGE_RESOLUTION|>--- conflicted
+++ resolved
@@ -17,9 +17,6 @@
  */
 
 package uk.ac.manchester.tornado.examples.compute;
-
-import java.util.Random;
-import java.util.stream.IntStream;
 
 import uk.ac.manchester.tornado.api.ImmutableTaskGraph;
 import uk.ac.manchester.tornado.api.TaskGraph;
@@ -30,16 +27,17 @@
 import uk.ac.manchester.tornado.api.enums.DataTransferMode;
 import uk.ac.manchester.tornado.api.runtime.TornadoRuntime;
 
+import java.util.Random;
+import java.util.stream.IntStream;
+
 /**
- * Parallel Implementation of the BFS: this is based on the Marawacc compiler
- * framework.
+ * Parallel Implementation of the BFS: this is based on the Marawacc compiler framework.
  * <p>
  * How to run?
  * </p>
  * <code>
- *     tornado -m tornado.examples/uk.ac.manchester.tornado.examples.compute.BFS
+ * tornado -m tornado.examples/uk.ac.manchester.tornado.examples.compute.BFS
  * </code>
- *
  */
 public class BFS {
     // CHECKSTYLE:OFF
@@ -48,7 +46,6 @@
     private static final boolean BIDIRECTIONAL = false;
     private static final boolean PRINT_SOLUTION = false;
     private static final boolean VALIDATION = true;
-<<<<<<< HEAD
 
     IntArray vertices;
     IntArray verticesJava;
@@ -56,18 +53,9 @@
     IntArray modify;
     IntArray modifyJava;
     IntArray currentDepth;
-=======
-    int[] vertices;
-    int[] verticesJava;
-    int[] adjacencyMatrix;
-    int[] modify;
-    int[] modifyJava;
-    int[] currentDepth;
->>>>>>> 72c5f9d5
 
     /**
-     * Set to one the connection between node from and node to into the adjacency
-     * matrix.
+     * Set to one the connection between node from and node to into the adjacency matrix.
      */
     public static void connect(int from, int to, IntArray graph, int N) {
         if (from != to && (graph.get(from * N + to) == 0)) {
@@ -134,7 +122,7 @@
                     int dfirst = vertices.get(from);
                     int dsecond = vertices.get(to);
                     if ((currentDepth.get(0) == dfirst) && (dsecond == -1)) {
-                        vertices.set(to,  dfirst + 1);
+                        vertices.set(to, dfirst + 1);
                         h_true.set(0, 0);
                     }
 
@@ -149,9 +137,6 @@
         }
     }
 
-<<<<<<< HEAD
-    public boolean validateBFS(IntArray vertices, IntArray verticesJava) {
-=======
     public static void main(String[] args) {
         int size = 10000;
         if (SAMPLE) {
@@ -160,8 +145,7 @@
         new BFS().tornadoBFS(0, size);
     }
 
-    public boolean validateBFS(int[] vertices, int[] verticesJava) {
->>>>>>> 72c5f9d5
+    public boolean validateBFS(IntArray vertices, IntArray verticesJava) {
         boolean check = true;
         for (int i = 0; i < vertices.getSize(); i++) {
             if (vertices.get(i) != verticesJava.get(i)) {
@@ -255,15 +239,8 @@
             modifyJava.init(1);
         }
 
-<<<<<<< HEAD
-        if (PRINT_SOLUTION)
-
-        {
-            System.out.println("Solution: " + vertices);
-=======
         if (PRINT_SOLUTION) {
-            System.out.println("Solution: " + Arrays.toString(vertices));
->>>>>>> 72c5f9d5
+            System.out.println("Solution: " + vertices.toString());
         }
 
         if (VALIDATION) {
