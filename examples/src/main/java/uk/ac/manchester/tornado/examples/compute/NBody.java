/*
 * Copyright (c) 2013-2022, APT Group, Department of Computer Science,
 * The University of Manchester.
 *
 * Licensed under the Apache License, Version 2.0 (the "License");
 * you may not use this file except in compliance with the License.
 * You may obtain a copy of the License at
 *
 *    http://www.apache.org/licenses/LICENSE-2.0
 *
 * Unless required by applicable law or agreed to in writing, software
 * distributed under the License is distributed on an "AS IS" BASIS,
 * WITHOUT WARRANTIES OR CONDITIONS OF ANY KIND, either express or implied.
 * See the License for the specific language governing permissions and
 * limitations under the License.
 *
 */

package uk.ac.manchester.tornado.examples.compute;

import static uk.ac.manchester.tornado.api.profiler.ChromeEventTracer.enqueueTaskIfEnabled;

import java.util.Arrays;

<<<<<<< HEAD
import uk.ac.manchester.tornado.api.GridScheduler;
import uk.ac.manchester.tornado.api.TaskGraph;
import uk.ac.manchester.tornado.api.WorkerGrid;
import uk.ac.manchester.tornado.api.WorkerGrid1D;
=======
import uk.ac.manchester.tornado.api.TaskSchedule;
>>>>>>> 719d502e
import uk.ac.manchester.tornado.api.annotations.Parallel;

public class NBody {

    private static boolean VALIDATION = true;

    private static void nBody(int numBodies, float[] refPos, float[] refVel, float delT, float espSqr) {
        for (@Parallel int i = 0; i < numBodies; i++) {
            int body = 4 * i;

            float[] acc = new float[] { 0.0f, 0.0f, 0.0f };
            for (int j = 0; j < numBodies; j++) {
                float[] r = new float[3];
                int index = 4 * j;

                float distSqr = 0.0f;
                for (int k = 0; k < 3; k++) {
                    r[k] = refPos[index + k] - refPos[body + k];
                    distSqr += r[k] * r[k];
                }

                float invDist = (float) (1.0f / Math.sqrt(distSqr + espSqr));

                float invDistCube = invDist * invDist * invDist;
                float s = refPos[index + 3] * invDistCube;

                for (int k = 0; k < 3; k++) {
                    acc[k] += s * r[k];
                }
            }
            for (int k = 0; k < 3; k++) {
                refPos[body + k] += refVel[body + k] * delT + 0.5f * acc[k] * delT * delT;
                refVel[body + k] += acc[k] * delT;
            }
        }
    }

    private static boolean validate(int numBodies, float[] posTornadoVM, float[] velTornadoVM, float[] posSequential, float[] velSequential) {
        boolean isValid = true;

        for (int i = 0; i < numBodies * 4; i++) {
            if (Math.abs(posSequential[i] - posTornadoVM[i]) > 0.1) {
                isValid = false;
                break;
            }
            if (Math.abs(velSequential[i] - velTornadoVM[i]) > 0.1) {
                isValid = false;
                break;
            }
        }
        return isValid;
    }

    public static void main(String[] args) {
        float delT,espSqr;
        float[] posSeq,velSeq;
        float[] posTornadoVM,velTornadoVM;

        StringBuffer resultsIterations = new StringBuffer();

        int numBodies = 32768;
        int iterations = 10;

        if (args.length == 2) {
            numBodies = Integer.parseInt(args[0]);
            iterations = Integer.parseInt(args[1]);
        } else if (args.length == 1) {
            numBodies = Integer.parseInt(args[0]);
        }

        System.out.println("Running Nbody with " + numBodies + " bodies" + " and " + iterations + " iterations");

        delT = 0.005f;
        espSqr = 500.0f;

        float[] auxPositionRandom = new float[numBodies * 4];
        float[] auxVelocityZero = new float[numBodies * 3];

        for (int i = 0; i < auxPositionRandom.length; i++) {
            auxPositionRandom[i] = (float) Math.random();
        }

        Arrays.fill(auxVelocityZero, 0.0f);

        posSeq = new float[numBodies * 4];
        velSeq = new float[numBodies * 4];
        posTornadoVM = new float[numBodies * 4];
        velTornadoVM = new float[numBodies * 4];

        for (int i = 0; i < auxPositionRandom.length; i++) {
            posSeq[i] = auxPositionRandom[i];
            posTornadoVM[i] = auxPositionRandom[i];
        }
        for (int i = 0; i < auxVelocityZero.length; i++) {
            velSeq[i] = auxVelocityZero[i];
            velTornadoVM[i] = auxVelocityZero[i];
        }

        long start = 0;
        long end = 0;
        for (int i = 0; i < iterations; i++) {
            System.gc();
            start = System.nanoTime();
            nBody(numBodies, posSeq, velSeq, delT, espSqr);
            end = System.nanoTime();
            enqueueTaskIfEnabled("nbody sequential", start, end);
            resultsIterations.append("\tSequential execution time of iteration " + i + " is: " + (end - start) + " ns");
            resultsIterations.append("\n");
        }

        long timeSequential = (end - start);

        System.out.println(resultsIterations.toString());

        // @formatter:off
        final TaskGraph taskGraph = new TaskGraph("s0")
            .task("t0", NBody::nBody, numBodies, posTornadoVM, velTornadoVM, delT, espSqr);
        // @formatter:on

        resultsIterations = new StringBuffer();

        for (int i = 0; i < iterations; i++) {
            // System.gc();
            start = System.nanoTime();
<<<<<<< HEAD
            taskGraph.execute(gridScheduler);
=======
            t0.execute();
>>>>>>> 719d502e
            end = System.nanoTime();
            enqueueTaskIfEnabled("nbody accelerated", start, end);
            resultsIterations.append("\tTornado execution time of iteration " + i + " is: " + (end - start) + " ns");
            resultsIterations.append("\n");

        }
        long timeParallel = (end - start);

        System.out.println(resultsIterations.toString());

        if (VALIDATION) {
            boolean isValid = validate(numBodies, posTornadoVM, velTornadoVM, posSeq, velSeq);
            if (isValid) {
                System.out.println("Result is correct");
            } else {
                System.out.println("Result is wrong");
            }
        }

        System.out.println("Sequential time: " + timeSequential + " ns");
        System.out.println("TornadoVM time: " + timeParallel + " ns");
        System.out.println("Speedup in peak performance: " + (timeSequential / timeParallel) + "x");
    }
}<|MERGE_RESOLUTION|>--- conflicted
+++ resolved
@@ -22,14 +22,7 @@
 
 import java.util.Arrays;
 
-<<<<<<< HEAD
-import uk.ac.manchester.tornado.api.GridScheduler;
 import uk.ac.manchester.tornado.api.TaskGraph;
-import uk.ac.manchester.tornado.api.WorkerGrid;
-import uk.ac.manchester.tornado.api.WorkerGrid1D;
-=======
-import uk.ac.manchester.tornado.api.TaskSchedule;
->>>>>>> 719d502e
 import uk.ac.manchester.tornado.api.annotations.Parallel;
 
 public class NBody {
@@ -154,11 +147,7 @@
         for (int i = 0; i < iterations; i++) {
             // System.gc();
             start = System.nanoTime();
-<<<<<<< HEAD
-            taskGraph.execute(gridScheduler);
-=======
-            t0.execute();
->>>>>>> 719d502e
+            taskGraph.execute();
             end = System.nanoTime();
             enqueueTaskIfEnabled("nbody accelerated", start, end);
             resultsIterations.append("\tTornado execution time of iteration " + i + " is: " + (end - start) + " ns");
