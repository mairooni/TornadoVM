package uk.ac.manchester.tornado.examples.matrices;

import uk.ac.manchester.tornado.api.*;
import uk.ac.manchester.tornado.api.annotations.Parallel;
import uk.ac.manchester.tornado.api.collections.types.Matrix2DFloat;
import uk.ac.manchester.tornado.api.common.TornadoDevice;
import uk.ac.manchester.tornado.api.runtime.TornadoRuntime;

import java.util.Arrays;
import java.util.OptionalDouble;
import java.util.stream.IntStream;

public class MatrixMul1D {

    public static final int WARMUP_ITERATIONS = 15;
    public static final int EXECUTE_ITERATIONS = 100;
    private static final boolean CHECK_RESULT = true;
    private static final float DELTA = 0.01f;

    private static void matrixMultiplication(final float[] A, final float[] B, final float[] C, final int size) {
        for (@Parallel int i = 0; i < size; i++) {
            for (@Parallel int j = 0; j < size; j++) {
                float sum = 0.0f;
                for (int k = 0; k < size; k++) {
                    sum += A[(i * size) + k] * B[(k * size) + j];
                }
                C[(i * size) + j] = sum;
            }
        }
    }

    public static void matrixMultiplicationNewApi(TornadoVMContext context, final float[] A, final float[] B, final float[] C, final int size) {
        // Thread identifiers
        int globalRow = context.threadIdx; // Row ID of C (0..M)
        int globalCol = context.threadIdy; // Col ID of C (0..N)

        // Compute a single element (loop over K)
        float sum = 0.0f;
        for (int k = 0; k < size; k++) {
            sum += A[globalRow] * B[globalCol];
        }

        // Store the result
        C[globalRow + globalCol] = sum;
    }

    public static void main(String[] args) throws Exception {
        int N = 512;
        if (args.length == 1) {
            N = Integer.parseInt(args[0]);
        }

        float[] matrixA = new float[N * N];
        float[] matrixB = new float[N * N];
        float[] matrixCSeq = new float[N * N];
        float[] matrixCCUDA = new float[N * N];
        float[] matrixCOCL = new float[N * N];
        float[] matrixCOCLNewApi = new float[N * N];
        float[] matrixCCUDANewApi = new float[N * N];

        IntStream.range(0, N * N).parallel().forEach(idx -> {
            matrixA[idx] = 2.5f;
            matrixB[idx] = 3.5f;
        });

<<<<<<< HEAD
        WorkerGrid workerCUDAOld = new WorkerGrid2D(N, N);
        GridTask gridTaskCUDAOld = new GridTask();
        gridTaskCUDAOld.set("cuda_old_api.t0", workerCUDAOld);
        TaskSchedule scheduleCUDA = new TaskSchedule("cuda_old_api").task("t0", MatrixMul1D::matrixMultiplication, matrixA, matrixB, matrixCCUDA, N).streamOut(matrixCCUDA);
=======
        TaskSchedule scheduleCUDA = new TaskSchedule("s0").task("t0", MatrixMul1D::matrixMultiplication, matrixA, matrixB, matrixC, N).streamOut(matrixC);
>>>>>>> e8c3161a

        TornadoDriver cudaDriver = TornadoRuntime.getTornadoRuntime().getDriver(0);
        TornadoDevice cudaDevice = cudaDriver.getDevice(0);
        workerCUDAOld.setGlobalWork(N, N, 1);
        workerCUDAOld.setLocalWork(256, 1, 1);
        scheduleCUDA.mapAllTo(cudaDevice);

        // Warm up CUDA
        for (int i = 0; i < WARMUP_ITERATIONS; i++) {
            scheduleCUDA.execute(gridTaskCUDAOld);
        }

        // Time CUDA
        long start,stop;
        long[] execTimesCUDA = new long[EXECUTE_ITERATIONS];
        for (int i = 0; i < execTimesCUDA.length; i++) {
            start = System.currentTimeMillis();
            scheduleCUDA.execute(gridTaskCUDAOld);
            stop = System.currentTimeMillis();
            execTimesCUDA[i] = stop - start;
        }

        OptionalDouble avgCudaOptional = Arrays.stream(execTimesCUDA).average();
        double averageCUDA;
        if (avgCudaOptional.isPresent())
            averageCUDA = avgCudaOptional.getAsDouble();
        else
            throw new Exception("Could not get average execution time");

<<<<<<< HEAD
        WorkerGrid workerOpenCLOld = new WorkerGrid2D(N, N);
        GridTask gridTaskOpenCLOld = new GridTask();
        gridTaskOpenCLOld.set("ocl_old_api.t0", workerOpenCLOld);

        TaskSchedule scheduleOCL = new TaskSchedule("ocl_old_api").task("t0", MatrixMul1D::matrixMultiplication, matrixA, matrixB, matrixCOCL, N).streamOut(matrixCOCL);
=======
        TaskSchedule scheduleOCL = new TaskSchedule("s1").task("t0", MatrixMul1D::matrixMultiplication, matrixA, matrixB, matrixC, N).streamOut(matrixC);
>>>>>>> e8c3161a

        // Get the same device but running the OCL backend
        TornadoDriver oclDriver = TornadoRuntime.getTornadoRuntime().getDriver(1);
        TornadoDevice oclDevice = null;
        for (int i = 0; i < oclDriver.getDeviceCount(); i++) {
            TornadoDevice device = oclDriver.getDevice(i);
            if (device.getPhysicalDevice().getDeviceName().equalsIgnoreCase(cudaDevice.getPhysicalDevice().getDeviceName())) {
                oclDevice = device;
            }
        }
        if (oclDevice == null) {
            System.err.println("There is no device with both OpenCL and CUDA-PTX support");
            System.exit(1);
        }
        workerOpenCLOld.setGlobalWork(N, N, 1);
        workerOpenCLOld.setLocalWork(256, 1, 1);
        scheduleOCL.mapAllTo(oclDevice);

        // Warm up OpenCL
        for (int i = 0; i < WARMUP_ITERATIONS; i++) {
            scheduleOCL.execute(gridTaskOpenCLOld);
        }

        // Time OpenCL
        long[] execTimesOCL = new long[EXECUTE_ITERATIONS];
        for (int i = 0; i < execTimesOCL.length; i++) {
            start = System.currentTimeMillis();
            scheduleOCL.execute(gridTaskOpenCLOld);
            stop = System.currentTimeMillis();
            execTimesOCL[i] = stop - start;
        }

        OptionalDouble avgOpenCLOptional = Arrays.stream(execTimesOCL).average();
        double averageOpenCL;
        if (avgOpenCLOptional.isPresent())
            averageOpenCL = avgOpenCLOptional.getAsDouble();
        else
            throw new Exception("Could not get average execution time");
<<<<<<< HEAD

        // Time New API OpenCL
        WorkerGrid workerOpenCLNew = new WorkerGrid2D(N, N);
        GridTask gridTaskOpenCLNew = new GridTask();
        gridTaskOpenCLNew.set("ocl_new_api.t0", workerOpenCLNew);
        TornadoVMContext context = new TornadoVMContext(workerOpenCLNew);

        TaskSchedule oclNewApiTask = new TaskSchedule("ocl_new_api") //
                .task("t0", MatrixMul1D::matrixMultiplicationNewApi, context, matrixA, matrixB, matrixCOCLNewApi, N) //
                .streamOut(matrixCOCLNewApi); //
        // Change the Grid
        workerOpenCLNew.setGlobalWork(N, N, 1);
        workerOpenCLNew.setLocalWork(256, 1, 1);
        oclNewApiTask.mapAllTo(oclDevice);

        // Warmup New Api OPENCL
        for (int i = 0; i < WARMUP_ITERATIONS; i++) {
            oclNewApiTask.execute(gridTaskOpenCLNew);
        }

        // Time OPENCL
        long[] execTimesOCLNewApi = new long[EXECUTE_ITERATIONS];

        for (int i = 0; i < EXECUTE_ITERATIONS; i++) {
            start = System.currentTimeMillis();
            oclNewApiTask.execute(gridTaskOpenCLNew);
            stop = System.currentTimeMillis();
            execTimesOCLNewApi[i] = stop - start;
        }

        OptionalDouble avgOpenCLOptionalNewApi = Arrays.stream(execTimesOCLNewApi).average();
        double averageOpenCLNewApi;
        if (avgOpenCLOptionalNewApi.isPresent())
            averageOpenCLNewApi = avgOpenCLOptionalNewApi.getAsDouble();
        else
            throw new Exception("Could not get average execution time");

        // Time New API CUDA
        WorkerGrid workerCudaNew = new WorkerGrid2D(N, N);
        GridTask gridTaskCudaNew = new GridTask();
        gridTaskCudaNew.set("cuda_new_api.t0", workerCudaNew);
        TornadoVMContext contextCUDA = new TornadoVMContext(workerCudaNew);

        TaskSchedule cudaNewApiTask = new TaskSchedule("cuda_new_api") //
                .task("t0", MatrixMul1D::matrixMultiplicationNewApi, contextCUDA, matrixA, matrixB, matrixCCUDANewApi, N) //
                .streamOut(matrixCCUDANewApi); //
        // Change the Grid
        workerCudaNew.setGlobalWork(N, N, 1);
        workerCudaNew.setLocalWork(256, 1, 1);
        cudaNewApiTask.mapAllTo(cudaDevice);

        // Warmup New Api OPENCL
        for (int i = 0; i < WARMUP_ITERATIONS; i++) {
            cudaNewApiTask.execute(gridTaskCudaNew);
        }

        // Time OPENCL
        long[] execTimesCUDANewApi = new long[EXECUTE_ITERATIONS];

        for (int i = 0; i < EXECUTE_ITERATIONS; i++) {
            start = System.currentTimeMillis();
            cudaNewApiTask.execute(gridTaskCudaNew);
            stop = System.currentTimeMillis();
            execTimesCUDANewApi[i] = stop - start;
        }

        OptionalDouble avgCUDAOptionalNewApi = Arrays.stream(execTimesCUDANewApi).average();
        double averageCUDANewApi;
        if (avgCUDAOptionalNewApi.isPresent())
            averageCUDANewApi = avgCUDAOptionalNewApi.getAsDouble();
        else
            throw new Exception("Could not get average execution time");
=======
>>>>>>> e8c3161a

        // Warm up sequential
        for (int i = 0; i < WARMUP_ITERATIONS; i++) {
            matrixMultiplication(matrixA, matrixB, matrixCSeq, N);
        }

        // Time sequential
        long[] execTimesSeq = new long[EXECUTE_ITERATIONS];
        for (int i = 0; i < execTimesSeq.length; i++) {
            start = System.currentTimeMillis();
            matrixMultiplication(matrixA, matrixB, matrixCSeq, N);
            stop = System.currentTimeMillis();
            execTimesSeq[i] = stop - start;
        }

        OptionalDouble avgSeqOptional = Arrays.stream(execTimesSeq).average();
        double averageSeq;
        if (avgSeqOptional.isPresent())
            averageSeq = avgSeqOptional.getAsDouble();
        else
            throw new Exception("Could not get average execution time");
<<<<<<< HEAD

        // Validate Results
        boolean correctResult = true;
        boolean validationCUDA = true;
        boolean validationOCL = true;
        boolean validationOCLNewApi = true;
        boolean validationCUDANewApi = true;

        if (CHECK_RESULT) {
            for (int i = 0; i < N; i++) {
                if (Math.abs(matrixCCUDA[i] - matrixCSeq[i]) > DELTA) {
                    validationCUDA = false;
                    System.out.println("CUDA validation failed");
                }
                if (Math.abs(matrixCOCL[i] - matrixCSeq[i]) > DELTA) {
                    validationOCL = false;
                    System.out.println("OpenCL validation failed");
                }
                if (Math.abs(matrixCOCLNewApi[i] - matrixCSeq[i]) > DELTA) {
                    validationOCLNewApi = false;
                    System.out.println("OpenCL new api validation failed");
                    System.out.println("Result is (" + matrixCOCLNewApi[i] + ") - while should be (" + matrixCSeq[i] + ")");
                }
                if (Math.abs(matrixCCUDANewApi[i] - matrixCSeq[i]) > DELTA) {
                    validationCUDANewApi = false;
                    System.out.println("CUDA new api validation failed");
                    System.out.println("Result is (" + matrixCCUDANewApi[i] + ") - while should be (" + matrixCSeq[i] + ")");
                }
                correctResult = validationCUDA && validationOCL && validationOCLNewApi && validationCUDANewApi;

                if (!correctResult) {
                    break;
                }
            }
        }

        if (correctResult) {
            System.out.println("[RESULT] correct");
        } else {
            System.out.println("[RESULT] wrong");
        }
=======
>>>>>>> e8c3161a

        // Compute Gigaflops and performance
        double flops = 2 * Math.pow(N, 3);
        double CUDAGigaFlops = (1.0E-9 * flops) / (averageCUDA / 1000.0f);
        double OpenCLGigaFlops = (1.0E-9 * flops) / (averageOpenCL / 1000.0f);
        double OpenCLNewApiGigaFlops = (1.0E-9 * flops) / (averageOpenCLNewApi / 1000.0f);
        double CUDANewApiGigaFlops = (1.0E-9 * flops) / (averageCUDANewApi / 1000.0f);
        double CUDAspeedup = averageSeq / averageCUDA;
        double OpenCLspeedup = averageSeq / averageOpenCL;
        double OpenCLNewApispeedup = averageSeq / averageOpenCLNewApi;
        double CUDANewApispeedup = averageSeq / averageCUDANewApi;

        String formatCUDAFGlops = String.format("%.2f", CUDAGigaFlops);
        String formatOpenCLFGlops = String.format("%.2f", OpenCLGigaFlops);
        String formatOpenCLNewApiFGlops = String.format("%.2f", OpenCLNewApiGigaFlops);
        String formatCUDANewApiFGlops = String.format("%.2f", CUDANewApiGigaFlops);

        System.out.println("\tOpenCL Execution: " + formatOpenCLFGlops + " GFlops, Total time = " + averageOpenCL + " ms");
        System.out.println("\tOpenCL Execution New Api: " + formatOpenCLNewApiFGlops + " GFlops, Total time = " + averageOpenCLNewApi + " ms");
        System.out.println("\tPTX Execution: " + formatCUDAFGlops + " GFlops, Total Time = " + averageCUDA + " ms");
        System.out.println("\tPTX Execution New Api: " + formatCUDANewApiFGlops + " GFlops, Total time = " + averageCUDANewApi + " ms");
        System.out.println("\tOpenCL Speedup: " + OpenCLspeedup + "x");
        System.out.println("\tOpenCL Speedup with New Api: " + OpenCLNewApispeedup + "x");
        System.out.println("\tPTX Speedup: " + CUDAspeedup + "x");
        System.out.println("\tPTX Speedup with New Api: " + CUDANewApispeedup + "x");
        System.out.println();

    }
}<|MERGE_RESOLUTION|>--- conflicted
+++ resolved
@@ -63,14 +63,10 @@
             matrixB[idx] = 3.5f;
         });
 
-<<<<<<< HEAD
         WorkerGrid workerCUDAOld = new WorkerGrid2D(N, N);
         GridTask gridTaskCUDAOld = new GridTask();
         gridTaskCUDAOld.set("cuda_old_api.t0", workerCUDAOld);
         TaskSchedule scheduleCUDA = new TaskSchedule("cuda_old_api").task("t0", MatrixMul1D::matrixMultiplication, matrixA, matrixB, matrixCCUDA, N).streamOut(matrixCCUDA);
-=======
-        TaskSchedule scheduleCUDA = new TaskSchedule("s0").task("t0", MatrixMul1D::matrixMultiplication, matrixA, matrixB, matrixC, N).streamOut(matrixC);
->>>>>>> e8c3161a
 
         TornadoDriver cudaDriver = TornadoRuntime.getTornadoRuntime().getDriver(0);
         TornadoDevice cudaDevice = cudaDriver.getDevice(0);
@@ -100,15 +96,11 @@
         else
             throw new Exception("Could not get average execution time");
 
-<<<<<<< HEAD
         WorkerGrid workerOpenCLOld = new WorkerGrid2D(N, N);
         GridTask gridTaskOpenCLOld = new GridTask();
         gridTaskOpenCLOld.set("ocl_old_api.t0", workerOpenCLOld);
 
         TaskSchedule scheduleOCL = new TaskSchedule("ocl_old_api").task("t0", MatrixMul1D::matrixMultiplication, matrixA, matrixB, matrixCOCL, N).streamOut(matrixCOCL);
-=======
-        TaskSchedule scheduleOCL = new TaskSchedule("s1").task("t0", MatrixMul1D::matrixMultiplication, matrixA, matrixB, matrixC, N).streamOut(matrixC);
->>>>>>> e8c3161a
 
         // Get the same device but running the OCL backend
         TornadoDriver oclDriver = TornadoRuntime.getTornadoRuntime().getDriver(1);
@@ -147,7 +139,6 @@
             averageOpenCL = avgOpenCLOptional.getAsDouble();
         else
             throw new Exception("Could not get average execution time");
-<<<<<<< HEAD
 
         // Time New API OpenCL
         WorkerGrid workerOpenCLNew = new WorkerGrid2D(N, N);
@@ -220,8 +211,6 @@
             averageCUDANewApi = avgCUDAOptionalNewApi.getAsDouble();
         else
             throw new Exception("Could not get average execution time");
-=======
->>>>>>> e8c3161a
 
         // Warm up sequential
         for (int i = 0; i < WARMUP_ITERATIONS; i++) {
@@ -243,7 +232,6 @@
             averageSeq = avgSeqOptional.getAsDouble();
         else
             throw new Exception("Could not get average execution time");
-<<<<<<< HEAD
 
         // Validate Results
         boolean correctResult = true;
@@ -285,8 +273,6 @@
         } else {
             System.out.println("[RESULT] wrong");
         }
-=======
->>>>>>> e8c3161a
 
         // Compute Gigaflops and performance
         double flops = 2 * Math.pow(N, 3);
