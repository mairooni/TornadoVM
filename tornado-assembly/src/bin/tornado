--- conflicted
+++ resolved
@@ -477,13 +477,10 @@
     parser.add_argument("application", nargs="?")
     parser.add_argument("--truffle", action="store", dest="truffle_language", default=None,
                         help="Enable Truffle languages through TornadoVM. Example: --truffle python|r|js")
-<<<<<<< HEAD
     parser.add_argument("--intellijinit", action="store_true", dest="intellijinit", default=False,
                         help="Generate internal xml files for IntelliJ IDE")
-=======
-    parser.add_argument("--intellijinit", action="store_true", dest="intellijinit", default=False, help="Generate internal xml files for IntelliJ IDE")
-    parser.add_argument('--dumpBC', action="store", dest="dump_bytecodes_dir", default=None, help="Dump the TornadoVM bytecodes to a directory")
->>>>>>> 9c0e6ad4
+    parser.add_argument('--dumpBC', action="store", dest="dump_bytecodes_dir", default=None,
+                        help="Dump the TornadoVM bytecodes to a directory")
     parser.add_argument("param1", nargs="?")
     parser.add_argument("param2", nargs="?")
     parser.add_argument("param3", nargs="?")
