/*
 * Copyright (c) 2020, 2023, APT Group, Department of Computer Science,
 * School of Engineering, The University of Manchester. All rights reserved.
 * Copyright (c) 2018, 2020, APT Group, Department of Computer Science,
 * The University of Manchester. All rights reserved.
 * Copyright (c) 2009, 2017, Oracle and/or its affiliates. All rights reserved.
 * DO NOT ALTER OR REMOVE COPYRIGHT NOTICES OR THIS FILE HEADER.
 *
 * This code is free software; you can redistribute it and/or modify it
 * under the terms of the GNU General Public License version 2 only, as
 * published by the Free Software Foundation.
 *
 * This code is distributed in the hope that it will be useful, but WITHOUT
 * ANY WARRANTY; without even the implied warranty of MERCHANTABILITY or
 * FITNESS FOR A PARTICULAR PURPOSE. See the GNU General Public License
 * version 2 for more details (a copy is included in the LICENSE file that
 * accompanied this code).
 *
 * You should have received a copy of the GNU General Public License version
 * 2 along with this work; if not, write to the Free Software Foundation,
 * Inc., 51 Franklin St, Fifth Floor, Boston, MA 02110-1301 USA.
 *
 */
package uk.ac.manchester.tornado.drivers.opencl.graal.compiler;

import static uk.ac.manchester.tornado.api.exceptions.TornadoInternalError.shouldNotReachHere;
import static uk.ac.manchester.tornado.api.exceptions.TornadoInternalError.unimplemented;
import static uk.ac.manchester.tornado.drivers.opencl.graal.lir.OCLKind.ILLEGAL;
import static uk.ac.manchester.tornado.runtime.TornadoCoreRuntime.getDebugContext;

import java.util.Collection;
import java.util.List;

import jdk.vm.ci.meta.PlatformKind;
import org.graalvm.compiler.core.common.LIRKind;
import org.graalvm.compiler.core.common.calc.Condition;
import org.graalvm.compiler.core.common.cfg.BlockMap;
import org.graalvm.compiler.core.common.type.ObjectStamp;
import org.graalvm.compiler.core.common.type.Stamp;
import org.graalvm.compiler.core.gen.NodeLIRBuilder;
import org.graalvm.compiler.core.gen.NodeMatchRules;
import org.graalvm.compiler.core.match.ComplexMatchValue;
import org.graalvm.compiler.debug.GraalError;
import org.graalvm.compiler.debug.TTY;
import org.graalvm.compiler.graph.Node;
import org.graalvm.compiler.lir.ConstantValue;
import org.graalvm.compiler.lir.LIR;
import org.graalvm.compiler.lir.LIRFrameState;
import org.graalvm.compiler.lir.LIRInstruction;
import org.graalvm.compiler.lir.LabelRef;
import org.graalvm.compiler.lir.StandardOp.LabelOp;
import org.graalvm.compiler.lir.Variable;
import org.graalvm.compiler.lir.gen.LIRGenerator.Options;
import org.graalvm.compiler.lir.gen.LIRGeneratorTool;
import org.graalvm.compiler.lir.gen.LIRGeneratorTool.BlockScope;
import org.graalvm.compiler.nodes.AbstractEndNode;
import org.graalvm.compiler.nodes.AbstractMergeNode;
import org.graalvm.compiler.nodes.BreakpointNode;
import org.graalvm.compiler.nodes.DirectCallTargetNode;
import org.graalvm.compiler.nodes.EndNode;
import org.graalvm.compiler.nodes.FixedNode;
import org.graalvm.compiler.nodes.IfNode;
import org.graalvm.compiler.nodes.IndirectCallTargetNode;
import org.graalvm.compiler.nodes.Invoke;
import org.graalvm.compiler.nodes.LogicConstantNode;
import org.graalvm.compiler.nodes.LogicNode;
import org.graalvm.compiler.nodes.LoopBeginNode;
import org.graalvm.compiler.nodes.LoopEndNode;
import org.graalvm.compiler.nodes.LoopExitNode;
import org.graalvm.compiler.nodes.LoweredCallTargetNode;
import org.graalvm.compiler.nodes.NodeView;
import org.graalvm.compiler.nodes.ParameterNode;
import org.graalvm.compiler.nodes.PhiNode;
import org.graalvm.compiler.nodes.SafepointNode;
import org.graalvm.compiler.nodes.ShortCircuitOrNode;
import org.graalvm.compiler.nodes.StructuredGraph;
import org.graalvm.compiler.nodes.ValueNode;
import org.graalvm.compiler.nodes.ValuePhiNode;
import org.graalvm.compiler.nodes.calc.CompareNode;
import org.graalvm.compiler.nodes.calc.ConditionalNode;
import org.graalvm.compiler.nodes.calc.FloatEqualsNode;
import org.graalvm.compiler.nodes.calc.FloatLessThanNode;
import org.graalvm.compiler.nodes.calc.IntegerBelowNode;
import org.graalvm.compiler.nodes.calc.IntegerEqualsNode;
import org.graalvm.compiler.nodes.calc.IntegerLessThanNode;
import org.graalvm.compiler.nodes.calc.IntegerTestNode;
import org.graalvm.compiler.nodes.calc.IsNullNode;
import org.graalvm.compiler.nodes.cfg.HIRBlock;
import org.graalvm.compiler.nodes.extended.SwitchNode;
import org.graalvm.compiler.options.OptionValues;

import jdk.vm.ci.code.CallingConvention;
import jdk.vm.ci.meta.AllocatableValue;
import jdk.vm.ci.meta.JavaConstant;
import jdk.vm.ci.meta.Local;
import jdk.vm.ci.meta.PrimitiveConstant;
import jdk.vm.ci.meta.ResolvedJavaType;
import jdk.vm.ci.meta.Value;
import uk.ac.manchester.tornado.api.exceptions.TornadoDeviceFP64NotSupported;
import uk.ac.manchester.tornado.api.exceptions.TornadoInternalError;
import uk.ac.manchester.tornado.api.exceptions.TornadoRuntimeException;
import uk.ac.manchester.tornado.drivers.common.logging.Logger;
import uk.ac.manchester.tornado.drivers.opencl.graal.OCLStampFactory;
import uk.ac.manchester.tornado.drivers.opencl.graal.asm.OCLAssembler.OCLBinaryIntrinsicCmp;
import uk.ac.manchester.tornado.drivers.opencl.graal.asm.OCLAssembler.OCLBinaryOp;
import uk.ac.manchester.tornado.drivers.opencl.graal.asm.OCLAssembler.OCLNullaryOp;
import uk.ac.manchester.tornado.drivers.opencl.graal.asm.OCLAssembler.OCLUnaryOp;
import uk.ac.manchester.tornado.drivers.opencl.graal.lir.OCLBinary;
import uk.ac.manchester.tornado.drivers.opencl.graal.lir.OCLControlFlow;
import uk.ac.manchester.tornado.drivers.opencl.graal.lir.OCLDirectCall;
import uk.ac.manchester.tornado.drivers.opencl.graal.lir.OCLKind;
import uk.ac.manchester.tornado.drivers.opencl.graal.lir.OCLLIROp;
import uk.ac.manchester.tornado.drivers.opencl.graal.lir.OCLLIRStmt;
import uk.ac.manchester.tornado.drivers.opencl.graal.lir.OCLLIRStmt.AssignStmt;
import uk.ac.manchester.tornado.drivers.opencl.graal.lir.OCLLIRStmt.ExprStmt;
import uk.ac.manchester.tornado.drivers.opencl.graal.lir.OCLNullary;
import uk.ac.manchester.tornado.drivers.opencl.graal.lir.OCLReturnSlot;
import uk.ac.manchester.tornado.drivers.opencl.graal.lir.OCLUnary;
import uk.ac.manchester.tornado.drivers.opencl.graal.nodes.FPGAWorkGroupSizeNode;
import uk.ac.manchester.tornado.drivers.opencl.graal.nodes.IntelUnrollPragmaNode;
import uk.ac.manchester.tornado.drivers.opencl.graal.nodes.XilinxPipeliningPragmaNode;
import uk.ac.manchester.tornado.drivers.opencl.graal.nodes.logic.LogicalAndNode;
import uk.ac.manchester.tornado.drivers.opencl.graal.nodes.logic.LogicalEqualsNode;
import uk.ac.manchester.tornado.drivers.opencl.graal.nodes.logic.LogicalNotNode;
import uk.ac.manchester.tornado.drivers.opencl.graal.nodes.logic.LogicalOrNode;
import uk.ac.manchester.tornado.drivers.opencl.graal.nodes.vector.VectorValueNode;

public class OCLNodeLIRBuilder extends NodeLIRBuilder {

    private boolean elseClause;

    public OCLNodeLIRBuilder(final StructuredGraph graph, final LIRGeneratorTool gen, NodeMatchRules nodeMatchRules) {
        super(graph, gen, nodeMatchRules);
    }

    public static boolean isIllegal(Value value) {
        assert value != null;
        return Value.ILLEGAL.equals(value);
    }

    public static boolean isLegal(Value value) {
        return !isIllegal(value);
    }

    private LIRKind resolveStamp(Stamp stamp) {
        LIRKind lirKind = LIRKind.Illegal;
        if (!stamp.isEmpty()) {
            if (stamp instanceof ObjectStamp) {
                ObjectStamp os = (ObjectStamp) stamp;
                ResolvedJavaType type = os.javaType(gen.getMetaAccess());
                OCLKind oclKind = OCLKind.fromResolvedJavaType(type);
                if (oclKind != OCLKind.ILLEGAL) {
                    lirKind = LIRKind.value(oclKind);
                } else {
                    lirKind = gen.getLIRKind(stamp);
                }
            } else {
                lirKind = gen.getLIRKind(stamp);
            }
        }
        return lirKind;
    }

    @Override
    public void emitInvoke(Invoke x) {
        LoweredCallTargetNode callTarget = (LoweredCallTargetNode) x.callTarget();

        final Stamp stamp = x.asNode().stamp(NodeView.DEFAULT);
        LIRKind lirKind = resolveStamp(stamp);
        AllocatableValue result = Value.ILLEGAL;

        if (lirKind != LIRKind.Illegal) {
            result = gen.newVariable(lirKind);
        }

        CallingConvention invokeCc = new CallingConvention(0, result);
        gen.getResult().getFrameMapBuilder().callsMethod(invokeCc);

        Value[] parameters = visitInvokeArguments(invokeCc, callTarget.arguments());

        LIRFrameState callState = null;
        if (callTarget instanceof DirectCallTargetNode) {
            emitDirectCall((DirectCallTargetNode) callTarget, result, parameters, AllocatableValue.NONE, callState);
        } else if (callTarget instanceof IndirectCallTargetNode) {
            emitIndirectCall((IndirectCallTargetNode) callTarget, result, parameters, AllocatableValue.NONE, callState);
        } else {
            shouldNotReachHere();
        }

        if (isLegal(result)) {
            setResult(x.asNode(), result);
        }
    }

    @Override
    public Value[] visitInvokeArguments(CallingConvention invokeCc, Collection<ValueNode> arguments) {
        final Value[] values = new Value[arguments.size()];
        int j = 0;
        for (ValueNode arg : arguments) {
            if (arg != null) {
                Value operand = operand(arg);
                values[j] = operand;
                j++;
            } else {
                throw shouldNotReachHere("I thought we no longer have null entries for two-slot types...");
            }
        }
        return values;
    }

    public void doBlock(final HIRBlock block, final StructuredGraph graph, final BlockMap<List<Node>> blockMap, boolean isKernel) {
        OptionValues options = graph.getOptions();
        Logger.traceBuildLIR(Logger.BACKEND.OpenCL, "%s - block %s", graph.method().getName(), block);
        try (BlockScope blockScope = gen.getBlockScope(block)) {

            if (block == gen.getResult().getLIR().getControlFlowGraph().getStartBlock()) {
                assert block.getPredecessorCount() == 0;
                emitPrologue(graph, isKernel);
            }

            final List<Node> nodes = blockMap.get(block);

            // Allow NodeLIRBuilder subclass to specialise code generation of any
            // interesting groups of instructions
            matchComplexExpressions(block, graph.getLastSchedule());

            for (int i = 0; i < nodes.size(); i++) {
                final Node node = nodes.get(i);
                if (node instanceof ValueNode) {
                    final ValueNode valueNode = (ValueNode) node;
                    if (Options.TraceLIRGeneratorLevel.getValue(options) >= 3) {
                        TTY.println("LIRGen for " + valueNode);
                    }

                    if (!hasOperand(valueNode)) {
                        if (!peephole(valueNode)) {
                            try {
                                doRoot(valueNode);
                                platformPatch(isKernel);
                            } catch (final Throwable e) {
                                if (e instanceof TornadoDeviceFP64NotSupported tornadoDeviceFP64NotSupportedException) {
                                    throw tornadoDeviceFP64NotSupportedException;
                                } else {
                                    throw new TornadoInternalError(e).addContext(valueNode.toString());
                                }
                            }
                        }
                    } else {
                        Value operand = operand(valueNode);
                        if (ComplexMatchValue.INTERIOR_MATCH.equals(operand)) {
                            // Doesn't need to be evaluated
                            getDebugContext().log("interior match for %s", valueNode);
                        } else if (operand instanceof ComplexMatchValue) {
                            getDebugContext().log("complex match for %s", valueNode);
                            final ComplexMatchValue match = (ComplexMatchValue) operand;
                            operand = match.evaluate(this);
                            if (operand != null) {
                                setResult(valueNode, operand);
                            }
                        } else if (valueNode instanceof VectorValueNode vectorValueNode) {
                            // There can be cases in which the result of an
                            // instruction is already set before by other
                            // instructions. case where vector value is used as an input to a phi
                            // node before it is assigned to
                            final VectorValueNode vectorNode = vectorValueNode;
                            vectorNode.generate(this);
                        }
                    }
                }
            }
            assert LIR.verifyBlock(gen.getResult().getLIR(), block);
        }
    }

    private void doRoot(ValueNode instr) {
        getDebugContext().log("Visiting %s", instr);
        emitNode(instr);
        if (hasOperand(instr)) {
            getDebugContext().log("Operand for %s = %s", instr, operand(instr));
        }
    }

    private void platformPatch(boolean isKernel) {
        final List<LIRInstruction> insns = getLIRGeneratorTool().getResult().getLIR().getLIRforBlock(gen.getCurrentBlock());
        final int index = insns.size() - 1;
        final LIRInstruction op = insns.get(index);

        if (!isKernel) {
            return;
        }

        if (op instanceof ExprStmt exprStmtOp) {
            ExprStmt expr = exprStmtOp;
            if (expr.getExpr() instanceof OCLUnary.Expr && ((OCLUnary.Expr) expr.getExpr()).getOpcode().equals(OCLUnaryOp.RETURN)) {
                OCLUnary.Expr returnExpr = (OCLUnary.Expr) expr.getExpr();
                append(new ExprStmt(new OCLNullary.Expr(OCLNullaryOp.RETURN, LIRKind.value(OCLKind.ILLEGAL))));
                insns.remove(index);
                LIRKind lirKind = LIRKind.value(returnExpr.getPlatformKind());
                final AllocatableValue slotAddress = new OCLReturnSlot(lirKind);
                // double check this works properly
                insns.set(index, new AssignStmt(slotAddress, returnExpr.getValue()));
            }
        }

    }

    private Value emitNegatedLogicNode(final LogicNode node) {
        Value result;
        Logger.traceBuildLIR(Logger.BACKEND.OpenCL, "emitNegatedLogicNode: %s", node);
        LIRKind intLirKind = LIRKind.value(OCLKind.INT);
        LIRKind boolLirKind = LIRKind.value(OCLKind.BOOL);
        if (node instanceof LogicalEqualsNode logicalEqualsNode) {
            final Value x = operandOrConjunction(logicalEqualsNode.getX());
            final Value y = operandOrConjunction(logicalEqualsNode.getY());
            result = getGen().getArithmetic().genBinaryExpr(OCLBinaryOp.RELATIONAL_NE, boolLirKind, x, y);
        } else if (node instanceof FloatEqualsNode floatEqualsNode) {
            final Value x = operand(floatEqualsNode.getX());
            final Value y = operand(floatEqualsNode.getY());
            result = getGen().getArithmetic().genBinaryExpr(OCLBinaryIntrinsicCmp.FLOAT_IS_NOT_EQUAL, intLirKind, x, y);
        } else if (node instanceof FloatLessThanNode floatLessThanNode) {
            final Value x = operand(floatLessThanNode.getX());
            final Value y = operand(floatLessThanNode.getY());
            result = getGen().getArithmetic().genBinaryExpr(OCLBinaryIntrinsicCmp.FLOAT_IS_GREATEREQUAL, intLirKind, x, y);
<<<<<<< HEAD
        } else if (node instanceof IntegerBelowNode) {
            final IntegerBelowNode condition = (IntegerBelowNode) node;
            final Value x = operand(condition.getX());
            final Value y = operand(condition.getY());

            Value cond1 = getGen().getArithmetic().genBinaryExpr(OCLBinaryOp.RELATIONAL_LT, boolLirKind, x, gen.emitConstant(intLirKind, JavaConstant.forInt(0)));
            Value cond2 = getGen().getArithmetic().genBinaryExpr(OCLBinaryOp.RELATIONAL_GTE, boolLirKind, x, y);

            result = getGen().getArithmetic().genBinaryExpr(OCLBinaryOp.LOGICAL_OR, boolLirKind, cond1, cond2);
        } else if (node instanceof IntegerEqualsNode) {
            final IntegerEqualsNode condition = (IntegerEqualsNode) node;
            final Value x = operand(condition.getX());
            final Value y = operand(condition.getY());
=======
        } else if (node instanceof IntegerBelowNode integerBelowNode) {
            final Value x = operand(integerBelowNode.getX());
            final Value y = operand(integerBelowNode.getY());
            result = getGen().getArithmetic().genBinaryExpr(OCLBinaryOp.RELATIONAL_GTE, boolLirKind, x, y);
        } else if (node instanceof IntegerEqualsNode integerEqualsNode) {
            final Value x = operand(integerEqualsNode.getX());
            final Value y = operand(integerEqualsNode.getY());
>>>>>>> 6e29a5be
            result = getGen().getArithmetic().genBinaryExpr(OCLBinaryOp.RELATIONAL_NE, boolLirKind, x, y);
        } else if (node instanceof IntegerLessThanNode integerLessThanNode) {
            final Value x = operand(integerLessThanNode.getX());
            final Value y = operand(integerLessThanNode.getY());
            result = getGen().getArithmetic().genBinaryExpr(OCLBinaryOp.RELATIONAL_GTE, boolLirKind, x, y);
        } else if (node instanceof IsNullNode isNullNode) {
            final Value value = operand(isNullNode.getValue());
            result = getGen().getArithmetic().genBinaryExpr(OCLBinaryOp.RELATIONAL_NE, boolLirKind, value, new ConstantValue(intLirKind, PrimitiveConstant.NULL_POINTER));
        } else if (node instanceof ShortCircuitOrNode shortCircuitOrNode) {
            final Value x = operandOrConjunction(shortCircuitOrNode.getX());
            final Value y = operandOrConjunction(shortCircuitOrNode.getY());
            result = getGen().getArithmetic().genBinaryExpr(OCLBinaryOp.LOGICAL_AND, boolLirKind, x, y);
        } else if (node instanceof IntegerTestNode testNode) {
            final Value x = operand(testNode.getX());
            final Value y = operand(testNode.getY());
            result = getGen().getArithmetic().genTestNegateBinaryExpr(OCLBinaryOp.BITWISE_AND, boolLirKind, x, y);
        } else {
            throw new TornadoRuntimeException(String.format("logic node (class=%s)", node.getClass().getName()));
        }
        setResult(node, result);
        return (OCLLIROp) result;
    }

    private OCLLIROp emitLogicNode(final LogicNode node) {
        Value result;
        Logger.traceBuildLIR(Logger.BACKEND.OpenCL, "emitLogicNode: %s", node);
        LIRKind intLirKind = LIRKind.value(OCLKind.INT);
        LIRKind boolLirKind = LIRKind.value(OCLKind.BOOL);
        if (node instanceof LogicalEqualsNode) {
            final LogicalEqualsNode condition = (LogicalEqualsNode) node;
            final Value x = operandOrConjunction(condition.getX());
            final Value y = operandOrConjunction(condition.getY());
            result = getGen().getArithmetic().genBinaryExpr(OCLBinaryOp.RELATIONAL_EQ, boolLirKind, x, y);
        } else if (node instanceof LogicalOrNode) {
            final LogicalOrNode condition = (LogicalOrNode) node;
            final Value x = operandOrConjunction(condition.getX());
            final Value y = operandOrConjunction(condition.getY());
            result = getGen().getArithmetic().genBinaryExpr(OCLBinaryOp.LOGICAL_OR, boolLirKind, x, y);
        } else if (node instanceof LogicalAndNode) {
            final LogicalAndNode condition = (LogicalAndNode) node;
            final Value x = operandOrConjunction(condition.getX());
            final Value y = operandOrConjunction(condition.getY());
            result = getGen().getArithmetic().genBinaryExpr(OCLBinaryOp.LOGICAL_AND, boolLirKind, x, y);
        } else if (node instanceof LogicalNotNode) {
            final LogicalNotNode condition = (LogicalNotNode) node;
            final Value value = operandOrConjunction(condition.getValue());
            result = getGen().getArithmetic().genUnaryExpr(OCLUnaryOp.LOGICAL_NOT, boolLirKind, value);
        } else if (node instanceof FloatEqualsNode) {
            final FloatEqualsNode condition = (FloatEqualsNode) node;
            final Value x = operand(condition.getX());
            final Value y = operand(condition.getY());
            result = getGen().getArithmetic().genBinaryExpr(OCLBinaryIntrinsicCmp.FLOAT_IS_EQUAL, intLirKind, x, y);
        } else if (node instanceof FloatLessThanNode) {
            final FloatLessThanNode condition = (FloatLessThanNode) node;
            final Value x = operand(condition.getX());
            final Value y = operand(condition.getY());
            result = getGen().getArithmetic().genBinaryExpr(OCLBinaryIntrinsicCmp.FLOAT_IS_LESS, intLirKind, x, y);
        } else if (node instanceof IntegerBelowNode) {
            final IntegerBelowNode integerBelowNode = (IntegerBelowNode) node;
            final Value x = operand(integerBelowNode.getX());
            final Value y = operand(integerBelowNode.getY());

            Value cond1 = getGen().getArithmetic().genBinaryExpr(OCLBinaryOp.RELATIONAL_GTE, boolLirKind, x, gen.emitConstant(intLirKind, JavaConstant.forInt(0)));
            Value cond2 = getGen().getArithmetic().genBinaryExpr(OCLBinaryOp.RELATIONAL_LT, boolLirKind, x, y);

            result = getGen().getArithmetic().genBinaryExpr(OCLBinaryOp.LOGICAL_AND, boolLirKind, cond1, cond2);
        } else if (node instanceof IntegerEqualsNode) {
            final IntegerEqualsNode condition = (IntegerEqualsNode) node;
            final Value x = operand(condition.getX());
            final Value y = operand(condition.getY());
            result = getGen().getArithmetic().genBinaryExpr(OCLBinaryOp.RELATIONAL_EQ, boolLirKind, x, y);
        } else if (node instanceof IntegerLessThanNode) {
            final IntegerLessThanNode condition = (IntegerLessThanNode) node;
            final Value x = operand(condition.getX());
            final Value y = operand(condition.getY());
            result = getGen().getArithmetic().genBinaryExpr(OCLBinaryOp.RELATIONAL_LT, boolLirKind, x, y);
        } else if (node instanceof IsNullNode) {
            final IsNullNode condition = (IsNullNode) node;
            final Value value = operand(condition.getValue());
            result = getGen().getArithmetic().genBinaryExpr(OCLBinaryOp.RELATIONAL_EQ, boolLirKind, value, new ConstantValue(intLirKind, PrimitiveConstant.NULL_POINTER));
        } else if (node instanceof ShortCircuitOrNode) {
            final ShortCircuitOrNode condition = (ShortCircuitOrNode) node;
            final Value x = operandOrConjunction(condition.getX());
            final Value y = operandOrConjunction(condition.getY());
            result = getGen().getArithmetic().genBinaryExpr(OCLBinaryOp.LOGICAL_OR, boolLirKind, x, y);
        } else if (node instanceof IntegerTestNode) {
            final IntegerTestNode testNode = (IntegerTestNode) node;
            final Value x = operand(testNode.getX());
            final Value y = operand(testNode.getY());
            result = getGen().getArithmetic().genTestBinaryExpr(OCLBinaryOp.BITWISE_AND, boolLirKind, x, y);
        } else {
            throw new TornadoRuntimeException(String.format("logic node (class=%s)", node.getClass().getName()));
        }
        setResult(node, result);
        return (OCLLIROp) result;
    }

    private Value operandOrConjunction(ValueNode value) {
        if (operand(value) != null) {
            return operand(value);
        } else if (value instanceof LogicNode) {
            return emitLogicNode((LogicNode) value);
        } else {
            shouldNotReachHere();
        }
        return null;
    }

    @Override
    protected void emitDirectCall(final DirectCallTargetNode callTarget, final Value result, final Value[] parameters, final Value[] temps, final LIRFrameState callState) {
        final OCLDirectCall call = new OCLDirectCall(callTarget, result, parameters, callState);
        if (isLegal(result)) {
            append(new OCLLIRStmt.AssignStmt(gen.asAllocatable(result), call));
        } else {
            append(new OCLLIRStmt.ExprStmt(call));
        }
    }

    @Override
    protected void emitIndirectCall(final IndirectCallTargetNode arg0, final Value arg1, final Value[] arg2, final Value[] arg3, final LIRFrameState arg4) {
        unimplemented();
    }

    @Override
    public void emitIf(final IfNode x) {
        Logger.traceBuildLIR(Logger.BACKEND.OpenCL, "emitIf: %s, condition=%s\n", x, x.condition().getClass().getName());

        /*
         * test to see if this is an exception check need to implement this properly? or
         * omit!
         */
        final LabelRef falseBranch = getLIRBlock(x.falseSuccessor());
        if (falseBranch.getTargetBlock().isExceptionEntry()) {
            Logger.traceBuildLIR(Logger.BACKEND.OpenCL, "emitExceptionEntry");
            shouldNotReachHere("exceptions are unimplemented");
        }

        final boolean isLoop = gen.getCurrentBlock().isLoopHeader();
        final boolean invertedLoop = isLoop && x.trueSuccessor() instanceof LoopExitNode;

        final Value condition = (invertedLoop) ? emitNegatedLogicNode(x.condition()) : emitLogicNode(x.condition());
        Logger.traceBuildLIR(Logger.BACKEND.OpenCL, "condition: %s -> %s", x.condition(), condition);

        if (isLoop) {
            // HERE NEED TO ADD THE PRAGMA UNROLL
            append(new OCLControlFlow.LoopConditionOp(condition));
        } else if (elseClause) {
            append(new OCLControlFlow.LinkedConditionalBranchOp(condition));
        } else {
            Value operand = operand(x.condition());
            Variable newVariable = getGen().newVariable(operand.getValueKind());
            append(new AssignStmt(newVariable, operand));
            append(new OCLControlFlow.ConditionalBranchOp(newVariable));
        }
    }

    private void emitLoopBegin(final LoopBeginNode loopBeginNode) {

        Logger.traceBuildLIR(Logger.BACKEND.OpenCL, "visiting emitLoopBegin %s", loopBeginNode);

        final HIRBlock block = (HIRBlock) gen.getCurrentBlock();
        final HIRBlock currentBlockDominator = block.getDominator();
        final LIR lir = getGen().getResult().getLIR();
        final LabelOp label = (LabelOp) lir.getLIRforBlock(block).get(0);

        List<ValuePhiNode> valuePhis = loopBeginNode.valuePhis().snapshot();
        for (ValuePhiNode phi : valuePhis) {
            final Value value = operand(phi.firstValue());
            if (phi.singleBackValueOrThis() == phi && value instanceof Variable) {
                /*
                 * preserve loop-carried dependencies outside of loops
                 */
                setResult(phi, value);
            } else {
                final AllocatableValue result = gen.asAllocatable(operandForPhi(phi));
                append(new OCLLIRStmt.AssignStmt(result, value));
            }
        }
        emitOCLFPGAPragmas(currentBlockDominator);
        append(new OCLControlFlow.LoopInitOp());
        append(new OCLControlFlow.LoopPostOp());
        label.clearIncomingValues();
    }

    @Override
    public void visitLoopEnd(final LoopEndNode loopEnd) {
        Logger.traceBuildLIR(Logger.BACKEND.OpenCL, "visiting LoopEndNode: %s", loopEnd);

        final LoopBeginNode loopBegin = loopEnd.loopBegin();
        final List<ValuePhiNode> phis = loopBegin.valuePhis().snapshot();

        for (ValuePhiNode phi : phis) {
            AllocatableValue dest = gen.asAllocatable(operandForPhi(phi));
            Value src = operand(phi.valueAt(loopEnd));

            if (!dest.equals(src)) {
                append(new OCLLIRStmt.AssignStmt(dest, src));
            }
        }
    }

    @Override
    public void visitMerge(final AbstractMergeNode mergeNode) {
        Logger.traceBuildLIR(Logger.BACKEND.OpenCL, "visitMerge: ", mergeNode);

        boolean loopExitMerge = true;
        for (EndNode end : mergeNode.forwardEnds()) {
            loopExitMerge &= end.predecessor() instanceof LoopExitNode;
        }

        for (ValuePhiNode phi : mergeNode.valuePhis()) {
            final ValueNode value = phi.singleValueOrThis();
            if (value != phi) {
                AllocatableValue dest = gen.asAllocatable(operandForPhi(phi));
                Value src = operand(value);

                if (!dest.equals(src)) {
                    append(new OCLLIRStmt.AssignStmt(dest, src));
                }
            } else if (loopExitMerge) {
                AllocatableValue dest = gen.asAllocatable(operandForPhi(phi));
                Value src = operand(phi.valueAt(1));

                append(new OCLLIRStmt.AssignStmt(dest, src));
            }
        }
    }

    @Override
    protected void emitNode(final ValueNode node) {
        Logger.traceBuildLIR(Logger.BACKEND.OpenCL, "emitNode: %s", node);
        if (node instanceof LoopBeginNode loopBeginNode) {
            emitLoopBegin(loopBeginNode);
        } else if (node instanceof LoopExitNode loopExitNode) {
            emitLoopExit(loopExitNode);
        } else if (node instanceof ShortCircuitOrNode shortCircuitOrNode) {
            emitShortCircuitOrNode(shortCircuitOrNode);
        } else if (node instanceof ConditionalNode conditionalNode) {
            emitConditionalNode(conditionalNode);
        } else if (node instanceof IntelUnrollPragmaNode || node instanceof XilinxPipeliningPragmaNode || node instanceof FPGAWorkGroupSizeNode) {
            // ignore emit-action
        } else {
            super.emitNode(node);
        }
    }

    @Override
    public void emitSwitch(SwitchNode x) {
        Logger.traceBuildLIR(Logger.BACKEND.OpenCL, "SWITCH NODE OCL:");
        assert x.defaultSuccessor() != null;
        LabelRef defaultTarget = getLIRBlock(x.defaultSuccessor());
        int keyCount = x.keyCount();
        if (keyCount == 0) {
            gen.emitJump(defaultTarget);
        } else {
            AllocatableValue value = gen.emitMove(operand(x.value()));
            if (keyCount == 1) {
                assert defaultTarget != null;
                unimplemented();
            } else {
                LabelRef[] keyTargets = new LabelRef[keyCount];
                JavaConstant[] keyConstants = new JavaConstant[keyCount];
                double[] keyProbabilities = new double[keyCount];
                for (int i = 0; i < keyCount; i++) {
                    keyTargets[i] = getLIRBlock(x.keySuccessor(i));
                    keyConstants[i] = (JavaConstant) x.keyAt(i);
                    keyProbabilities[i] = x.keyProbability(i);
                }
                gen.emitStrategySwitch(keyConstants, keyProbabilities, keyTargets, defaultTarget, value);
            }
        }
    }

    private void emitShortCircuitOrNode(ShortCircuitOrNode node) {
        Logger.traceBuildLIR(Logger.BACKEND.OpenCL, "emitShortCircuitOrNode: %s, (X: %s - isNegated: %s) || (Y: %s - isNegated: %s)", node, node.getX(), node.isXNegated(), node.getY(), node
                .isYNegated());

        LIRKind lirKind = LIRKind.value(OCLKind.BOOL);
        final Variable result = gen.newVariable(lirKind);

        final Value x = getProcessedOperand(node.getX(), node.isXNegated());
        final Value y = getProcessedOperand(node.getY(), node.isYNegated());

        Value orExpr = new OCLBinary.Expr(OCLBinaryOp.LOGICAL_OR, lirKind, x, y);
        append(new AssignStmt(result, orExpr));
        setResult(node, result);
    }

    private Value getProcessedOperand(LogicNode operand, boolean isNegated) {
        return isNegated ? emitNegatedLogicNode(operand) : operandOrConjunction(operand);
    }

    public void emitConditionalNode(ConditionalNode conditional) {
        Logger.traceBuildLIR(Logger.BACKEND.OpenCL, "emitConditionalNode: %s", conditional);
        Value tVal = operand(conditional.trueValue());
        Value fVal = operand(conditional.falseValue());
        setResult(conditional, emitConditional(conditional.condition(), tVal, fVal));
    }

    @Override
    public Variable emitConditional(LogicNode node, Value trueValue, Value falseValue) {
<<<<<<< HEAD
        if (node instanceof IsNullNode) {
            IsNullNode isNullNode = (IsNullNode) node;
            LIRKind kind = gen.getLIRKind(isNullNode.getValue().stamp(NodeView.DEFAULT));
            Value nullValue = gen.emitConstant(kind, isNullNode.nullConstant());
            return gen.emitConditionalMove(kind.getPlatformKind(), operand(isNullNode.getValue()), nullValue, Condition.EQ, false, trueValue, falseValue);
        } else if (node instanceof CompareNode) {
            CompareNode compare = (CompareNode) node;
            PlatformKind kind = gen.getLIRKind(compare.getX().stamp(NodeView.DEFAULT)).getPlatformKind();
            return gen.emitConditionalMove(kind, operand(compare.getX()), operand(compare.getY()), compare.condition().asCondition(), compare.unorderedIsTrue(), trueValue, falseValue);
        } else if (node instanceof LogicConstantNode) {
            return gen.emitMove(((LogicConstantNode) node).getValue() ? trueValue : falseValue);
        } else if (node instanceof IntegerTestNode) {
            IntegerTestNode test = (IntegerTestNode) node;
            return gen.emitIntegerTestMove(operand(test.getX()), operand(test.getY()), trueValue, falseValue);
        } else if (node instanceof ShortCircuitOrNode orNode) {
            if (!((operand(orNode)).getValueKind() instanceof LIRKind)) {
                throw new GraalError("Expected LIRKind, but got: " + (operand(orNode)).getValueKind());
            }
            LIRKind lirKind = (LIRKind) (operand(orNode)).getValueKind();
            Value orValue = operand(orNode);
=======
        if (node instanceof IsNullNode isNullNode) {
            LIRKind kind = gen.getLIRKind(isNullNode.getValue().stamp(NodeView.DEFAULT));
            Value nullValue = gen.emitConstant(kind, isNullNode.nullConstant());
            return gen.emitConditionalMove(kind.getPlatformKind(), operand(isNullNode.getValue()), nullValue, Condition.EQ, false, trueValue, falseValue);
        } else if (node instanceof CompareNode compare) {
            PlatformKind kind = gen.getLIRKind(compare.getX().stamp(NodeView.DEFAULT)).getPlatformKind();
            return gen.emitConditionalMove(kind, operand(compare.getX()), operand(compare.getY()), compare.condition().asCondition(), compare.unorderedIsTrue(), trueValue, falseValue);
        } else if (node instanceof LogicConstantNode logicConstant) {
            return gen.emitMove(logicConstant.getValue() ? trueValue : falseValue);
        } else if (node instanceof IntegerTestNode test) {
            return gen.emitIntegerTestMove(operand(test.getX()), operand(test.getY()), trueValue, falseValue);
        } else if (node instanceof ShortCircuitOrNode orNode) {
            Value orValue = operand(orNode);
            if (!(orValue.getValueKind() instanceof LIRKind)) {
                throw new GraalError("Expected LIRKind, but got: " + orValue.getValueKind());
            }
            LIRKind lirKind = (LIRKind) (operand(orNode)).getValueKind();
>>>>>>> 6e29a5be

            return gen.emitConditionalMove(lirKind.getPlatformKind(), //
                    orValue, gen.emitConstant(lirKind, JavaConstant.forBoolean(true)), //
                    Condition.EQ,   //
                    false,          //
                    trueValue,      //
                    falseValue);    //
        } else {
<<<<<<< HEAD
            throw GraalError.unimplemented(node.toString());
=======
            throw unimplemented(node.toString());
>>>>>>> 6e29a5be
        }
    }

    private void emitLoopExit(LoopExitNode node) {
        if (!node.loopBegin().getBlockNodes().contains((FixedNode) node.predecessor())) {
            append(new OCLControlFlow.LoopBreakOp());
        }
    }

    protected void emitPrologue(final StructuredGraph graph, boolean isKernel) {
        final Local[] locals = graph.method().getLocalVariableTable().getLocalsAt(0);
        if (isKernel) {
            for (final ParameterNode param : graph.getNodes(ParameterNode.TYPE)) {
                setResult(param, getGen().getOCLGenTool().emitParameterLoad(locals[param.index()], param));
            }
        } else {
            for (final ParameterNode param : graph.getNodes(ParameterNode.TYPE)) {
                LIRKind lirKind = getGen().getLIRKind(param.stamp(NodeView.DEFAULT));
                setResult(param, new OCLNullary.Parameter(locals[param.index()].getName(), lirKind));
            }
        }
    }

    private void emitOCLFPGAPragmas(HIRBlock block) {
        for (ValueNode tempDomBlockNode : block.getNodes()) {
            if (tempDomBlockNode instanceof IntelUnrollPragmaNode || tempDomBlockNode instanceof XilinxPipeliningPragmaNode) {
                super.emitNode(tempDomBlockNode);
            }
        }
    }

    private OCLLIRGenerator getGen() {
        return (OCLLIRGenerator) gen;
    }

    @Override
    protected boolean peephole(final ValueNode value) {
        return false;
    }

    @Override
    public void visitBreakpointNode(final BreakpointNode arg0) {
        unimplemented();
    }

    @Override
    public void visitEndNode(final AbstractEndNode end) {
        Logger.traceBuildLIR(Logger.BACKEND.OpenCL, "visitEnd: %s", end);

        if (end instanceof LoopEndNode) {
            return;
        }

        // Move the phi assignment outside the loop.
        // Only do that for the phi nodes that are not inside "else { break; }" blocks.
        HIRBlock curBlock = (HIRBlock) gen.getCurrentBlock();
        boolean shouldRelocateInstructions = false;
        if (curBlock.getBeginNode() instanceof LoopExitNode loopExit) {
            LoopExitNode loopExitNode = loopExit;
            LoopBeginNode loopBeginNode = loopExitNode.loopBegin();
            HIRBlock loopBeginBlock = loopBeginNode.graph().getLastSchedule().getNodeToBlockMap().get(loopBeginNode);
            for (int i = 0; i < curBlock.getPredecessorCount(); i++) {
                if (curBlock.getPredecessorAt(i) == loopBeginBlock) {
                    shouldRelocateInstructions = true;
                    break;
                }
            }
        }

        /*
         * It generates instructions that are relocated from within the for-loop to
         * after the for-loop. https://github.com/beehive-lab/TornadoVM/pull/129
         */
        if (shouldRelocateInstructions) {
            append(new OCLLIRStmt.MarkRelocateInstruction());
        }

        final AbstractMergeNode merge = end.merge();
        for (ValuePhiNode phi : merge.valuePhis()) {
            final ValueNode value = phi.valueAt(end);
            if (!phi.isLoopPhi() && phi.singleValueOrThis() == phi || (value instanceof PhiNode && !((PhiNode) value).isLoopPhi())) {
                final AllocatableValue result = gen.asAllocatable(operandForPhi(phi));
                append(new OCLLIRStmt.AssignStmt(result, operand(value)));
            }
        }
    }

    public Value operandForPhi(ValuePhiNode phi) {
        Value result = operand(phi);
        if (result == null) {
            Variable newOperand = gen.newVariable(getPhiKind(phi));
            setResult(phi, newOperand);
            return newOperand;
        } else {
            return result;
        }
    }

    @Override
    protected LIRKind getPhiKind(PhiNode phi) {
        Stamp stamp = phi.stamp(NodeView.DEFAULT);
        if (stamp.isEmpty()) {
            for (ValueNode n : phi.values()) {
                if (stamp.isEmpty()) {
                    stamp = n.stamp(NodeView.DEFAULT);
                } else {
                    stamp = stamp.meet(n.stamp(NodeView.DEFAULT));
                }
            }
            phi.setStamp(stamp);
        } else if (stamp instanceof ObjectStamp objectStamp) {
            ObjectStamp oStamp = objectStamp;
            OCLKind oclKind = OCLKind.fromResolvedJavaType(oStamp.javaType(gen.getMetaAccess()));
            if (oclKind != ILLEGAL && oclKind.isVector()) {
                stamp = OCLStampFactory.getStampFor(oclKind);
                phi.setStamp(stamp);
            }
        }
        return gen.getLIRKind(stamp);
    }

    @Override
    public void visitSafepointNode(final SafepointNode arg0) {
        unimplemented();
    }
}<|MERGE_RESOLUTION|>--- conflicted
+++ resolved
@@ -321,29 +321,15 @@
             final Value x = operand(floatLessThanNode.getX());
             final Value y = operand(floatLessThanNode.getY());
             result = getGen().getArithmetic().genBinaryExpr(OCLBinaryIntrinsicCmp.FLOAT_IS_GREATEREQUAL, intLirKind, x, y);
-<<<<<<< HEAD
-        } else if (node instanceof IntegerBelowNode) {
-            final IntegerBelowNode condition = (IntegerBelowNode) node;
-            final Value x = operand(condition.getX());
-            final Value y = operand(condition.getY());
-
-            Value cond1 = getGen().getArithmetic().genBinaryExpr(OCLBinaryOp.RELATIONAL_LT, boolLirKind, x, gen.emitConstant(intLirKind, JavaConstant.forInt(0)));
-            Value cond2 = getGen().getArithmetic().genBinaryExpr(OCLBinaryOp.RELATIONAL_GTE, boolLirKind, x, y);
-
-            result = getGen().getArithmetic().genBinaryExpr(OCLBinaryOp.LOGICAL_OR, boolLirKind, cond1, cond2);
-        } else if (node instanceof IntegerEqualsNode) {
-            final IntegerEqualsNode condition = (IntegerEqualsNode) node;
-            final Value x = operand(condition.getX());
-            final Value y = operand(condition.getY());
-=======
         } else if (node instanceof IntegerBelowNode integerBelowNode) {
             final Value x = operand(integerBelowNode.getX());
             final Value y = operand(integerBelowNode.getY());
-            result = getGen().getArithmetic().genBinaryExpr(OCLBinaryOp.RELATIONAL_GTE, boolLirKind, x, y);
+            Value cond1 = getGen().getArithmetic().genBinaryExpr(OCLBinaryOp.RELATIONAL_LT, boolLirKind, x, gen.emitConstant(intLirKind, JavaConstant.forInt(0)));
+            Value cond2 = getGen().getArithmetic().genBinaryExpr(OCLBinaryOp.RELATIONAL_GTE, boolLirKind, x, y);
+            result = getGen().getArithmetic().genBinaryExpr(OCLBinaryOp.LOGICAL_OR, boolLirKind, cond1, cond2);
         } else if (node instanceof IntegerEqualsNode integerEqualsNode) {
             final Value x = operand(integerEqualsNode.getX());
             final Value y = operand(integerEqualsNode.getY());
->>>>>>> 6e29a5be
             result = getGen().getArithmetic().genBinaryExpr(OCLBinaryOp.RELATIONAL_NE, boolLirKind, x, y);
         } else if (node instanceof IntegerLessThanNode integerLessThanNode) {
             final Value x = operand(integerLessThanNode.getX());
@@ -405,10 +391,8 @@
             final IntegerBelowNode integerBelowNode = (IntegerBelowNode) node;
             final Value x = operand(integerBelowNode.getX());
             final Value y = operand(integerBelowNode.getY());
-
             Value cond1 = getGen().getArithmetic().genBinaryExpr(OCLBinaryOp.RELATIONAL_GTE, boolLirKind, x, gen.emitConstant(intLirKind, JavaConstant.forInt(0)));
             Value cond2 = getGen().getArithmetic().genBinaryExpr(OCLBinaryOp.RELATIONAL_LT, boolLirKind, x, y);
-
             result = getGen().getArithmetic().genBinaryExpr(OCLBinaryOp.LOGICAL_AND, boolLirKind, cond1, cond2);
         } else if (node instanceof IntegerEqualsNode) {
             final IntegerEqualsNode condition = (IntegerEqualsNode) node;
@@ -645,28 +629,6 @@
 
     @Override
     public Variable emitConditional(LogicNode node, Value trueValue, Value falseValue) {
-<<<<<<< HEAD
-        if (node instanceof IsNullNode) {
-            IsNullNode isNullNode = (IsNullNode) node;
-            LIRKind kind = gen.getLIRKind(isNullNode.getValue().stamp(NodeView.DEFAULT));
-            Value nullValue = gen.emitConstant(kind, isNullNode.nullConstant());
-            return gen.emitConditionalMove(kind.getPlatformKind(), operand(isNullNode.getValue()), nullValue, Condition.EQ, false, trueValue, falseValue);
-        } else if (node instanceof CompareNode) {
-            CompareNode compare = (CompareNode) node;
-            PlatformKind kind = gen.getLIRKind(compare.getX().stamp(NodeView.DEFAULT)).getPlatformKind();
-            return gen.emitConditionalMove(kind, operand(compare.getX()), operand(compare.getY()), compare.condition().asCondition(), compare.unorderedIsTrue(), trueValue, falseValue);
-        } else if (node instanceof LogicConstantNode) {
-            return gen.emitMove(((LogicConstantNode) node).getValue() ? trueValue : falseValue);
-        } else if (node instanceof IntegerTestNode) {
-            IntegerTestNode test = (IntegerTestNode) node;
-            return gen.emitIntegerTestMove(operand(test.getX()), operand(test.getY()), trueValue, falseValue);
-        } else if (node instanceof ShortCircuitOrNode orNode) {
-            if (!((operand(orNode)).getValueKind() instanceof LIRKind)) {
-                throw new GraalError("Expected LIRKind, but got: " + (operand(orNode)).getValueKind());
-            }
-            LIRKind lirKind = (LIRKind) (operand(orNode)).getValueKind();
-            Value orValue = operand(orNode);
-=======
         if (node instanceof IsNullNode isNullNode) {
             LIRKind kind = gen.getLIRKind(isNullNode.getValue().stamp(NodeView.DEFAULT));
             Value nullValue = gen.emitConstant(kind, isNullNode.nullConstant());
@@ -684,7 +646,6 @@
                 throw new GraalError("Expected LIRKind, but got: " + orValue.getValueKind());
             }
             LIRKind lirKind = (LIRKind) (operand(orNode)).getValueKind();
->>>>>>> 6e29a5be
 
             return gen.emitConditionalMove(lirKind.getPlatformKind(), //
                     orValue, gen.emitConstant(lirKind, JavaConstant.forBoolean(true)), //
@@ -693,11 +654,7 @@
                     trueValue,      //
                     falseValue);    //
         } else {
-<<<<<<< HEAD
-            throw GraalError.unimplemented(node.toString());
-=======
             throw unimplemented(node.toString());
->>>>>>> 6e29a5be
         }
     }
 
