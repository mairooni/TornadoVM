--- conflicted
+++ resolved
@@ -186,12 +186,8 @@
         if (array == null) {
             throw new TornadoRuntimeException("ERROR] Data to be copied is NULL");
         }
-<<<<<<< HEAD
 
         ArrayList<Integer> listEvents = new ArrayList<>();
-=======
-        final int returnEvent;
->>>>>>> 58b8c872
         // We first write the header for the object, and then we write actual buffer
         final int headerEvent;
         if (batchSize <= 0) {
