/*
 * This file is part of Tornado: A heterogeneous programming framework:
 * https://github.com/beehive-lab/tornadovm
 *
 * Copyright (c) 2020, APT Group, Department of Computer Science,
 * School of Engineering, The University of Manchester. All rights reserved.
 * Copyright (c) 2013-2020, APT Group, Department of Computer Science,
 * The University of Manchester. All rights reserved.
 * DO NOT ALTER OR REMOVE COPYRIGHT NOTICES OR THIS FILE HEADER.
 *
 * This code is free software; you can redistribute it and/or modify it
 * under the terms of the GNU General Public License version 2 only, as
 * published by the Free Software Foundation.
 *
 * This code is distributed in the hope that it will be useful, but WITHOUT
 * ANY WARRANTY; without even the implied warranty of MERCHANTABILITY or
 * FITNESS FOR A PARTICULAR PURPOSE.  See the GNU General Public License
 * version 2 for more details (a copy is included in the LICENSE file that
 * accompanied this code).
 *
 * You should have received a copy of the GNU General Public License version
 * 2 along with this work; if not, write to the Free Software Foundation,
 * Inc., 51 Franklin St, Fifth Floor, Boston, MA 02110-1301 USA.
 *
 * Authors: James Clarkson
 *
 */
package uk.ac.manchester.tornado.drivers.opencl.mm;

import static uk.ac.manchester.tornado.api.exceptions.TornadoInternalError.shouldNotReachHere;
import static uk.ac.manchester.tornado.api.exceptions.TornadoInternalError.unimplemented;
import static uk.ac.manchester.tornado.runtime.TornadoCoreRuntime.getVMConfig;
import static uk.ac.manchester.tornado.runtime.TornadoCoreRuntime.getVMRuntime;
import static uk.ac.manchester.tornado.runtime.common.Tornado.DEBUG;
import static uk.ac.manchester.tornado.runtime.common.Tornado.debug;
import static uk.ac.manchester.tornado.runtime.common.Tornado.trace;
import static uk.ac.manchester.tornado.runtime.common.Tornado.warn;

import java.lang.reflect.Field;
import java.nio.ByteBuffer;
import java.util.ArrayList;
import java.util.Arrays;
import java.util.List;

import jdk.vm.ci.hotspot.HotSpotResolvedJavaField;
import jdk.vm.ci.hotspot.HotSpotResolvedJavaType;
import uk.ac.manchester.tornado.api.data.nativetypes.DoubleArray;
import uk.ac.manchester.tornado.api.data.nativetypes.FloatArray;
import uk.ac.manchester.tornado.api.data.nativetypes.IntArray;
import uk.ac.manchester.tornado.api.exceptions.TornadoMemoryException;
import uk.ac.manchester.tornado.api.exceptions.TornadoOutOfMemoryException;
import uk.ac.manchester.tornado.api.memory.ObjectBuffer;
import uk.ac.manchester.tornado.api.type.annotations.Vector;
import uk.ac.manchester.tornado.drivers.common.mm.PrimitiveSerialiser;
import uk.ac.manchester.tornado.drivers.opencl.OCLDeviceContext;
import uk.ac.manchester.tornado.runtime.common.RuntimeUtilities;
import uk.ac.manchester.tornado.runtime.utils.TornadoUtils;

public class OCLObjectWrapper implements ObjectBuffer {

    private static final int OPENCL_OBJECT_ALIGNMENT = 64;
<<<<<<< HEAD
    private final long objectHeadersSize;

    private long bufferId;
    private long bufferOffset;
    private ByteBuffer buffer;
=======
    private static final int BYTES_OBJECT_REFERENCE = 8;
>>>>>>> 36604cb1
    private final HotSpotResolvedJavaType resolvedType;
    private final HotSpotResolvedJavaField[] fields;
    private final FieldBuffer[] wrappedFields;
    private final Class<?> objectType;
    private final int hubOffset;
    private final int fieldsOffset;
    private final OCLDeviceContext deviceContext;
    private long bufferId;
    private long bufferOffset;
    private ByteBuffer buffer;
    private long setSubRegionSize;

    public OCLObjectWrapper(final OCLDeviceContext device, Object object, long objectHeaderSize) {
        this.objectType = object.getClass();
        this.deviceContext = device;
        this.objectHeadersSize = objectHeaderSize;

        hubOffset = getVMConfig().hubOffset;
        fieldsOffset = getVMConfig().instanceKlassFieldsOffset();
        resolvedType = (HotSpotResolvedJavaType) getVMRuntime().getHostJVMCIBackend().getMetaAccess().lookupJavaType(objectType);

        fields = (HotSpotResolvedJavaField[]) resolvedType.getInstanceFields(false);
        sortFieldsByOffset();

        wrappedFields = new FieldBuffer[fields.length];

        for (int index = 0; index < fields.length; index++) {
            HotSpotResolvedJavaField field = fields[index];
            final Field reflectedField = getField(objectType, field.getName());
            final Class<?> type = reflectedField.getType();

            if (DEBUG) {
                trace("field: name=%s, kind=%s, offset=%d", field.getName(), type.getName(), field.getOffset());
            }

            ObjectBuffer wrappedField = null;
            if (type.isArray()) {
                Object objectFromField = TornadoUtils.getObjectFromField(reflectedField, object);
                if (type == int[].class) {
                    wrappedField = new OCLIntArrayWrapper((int[]) objectFromField, device, 0);
                } else if (type == float[].class) {
                    wrappedField = new OCLFloatArrayWrapper((float[]) objectFromField, device, 0);
                } else if (type == double[].class) {
                    wrappedField = new OCLDoubleArrayWrapper((double[]) objectFromField, device, 0);
                } else if (type == long[].class) {
                    wrappedField = new OCLLongArrayWrapper((long[]) objectFromField, device, 0);
                } else if (type == short[].class) {
                    wrappedField = new OCLShortArrayWrapper((short[]) objectFromField, device, 0);
                } else if (type == char[].class) {
                    wrappedField = new OCLCharArrayWrapper((char[]) objectFromField, device, 0);
                } else if (type == byte[].class) {
                    wrappedField = new OCLByteArrayWrapper((byte[]) objectFromField, device, 0);
                } else {
                    warn("cannot wrap field: array type=%s", type.getName());
                }
            } else if (type == FloatArray.class) {
                Object objectFromField = TornadoUtils.getObjectFromField(reflectedField, object);
<<<<<<< HEAD
                wrappedField = new OCLMemorySegmentWrapper((FloatArray) objectFromField, device, 0, this.objectHeadersSize);
=======
                wrappedField = new OCLMemorySegmentWrapper((FloatArray) objectFromField, device, 0);
            } else if (type == DoubleArray.class) {
                Object objectFromField = TornadoUtils.getObjectFromField(reflectedField, object);
                wrappedField = new OCLMemorySegmentWrapper((DoubleArray) objectFromField, device, 0);
            } else if (type == IntArray.class) {
                Object objectFromField = TornadoUtils.getObjectFromField(reflectedField, object);
                wrappedField = new OCLMemorySegmentWrapper((IntArray) objectFromField, device, 0);
>>>>>>> 36604cb1
            } else if (object.getClass().getAnnotation(Vector.class) != null) {
                wrappedField = new OCLVectorWrapper(device, object, 0);
            } else if (field.getJavaKind().isObject()) {
                // We capture the field by the scope definition of the input
                // lambda expression
                wrappedField = new OCLObjectWrapper(device, TornadoUtils.getObjectFromField(reflectedField, object), this.objectHeadersSize);
            }

            if (wrappedField != null) {
                wrappedFields[index] = new FieldBuffer(reflectedField, wrappedField);
            }
        }

        if (buffer == null) {
            buffer = ByteBuffer.allocate((int) getObjectSize());
            buffer.order(deviceContext.getByteOrder());
        }
    }

    @Override
    public void allocate(Object reference, long batchSize) throws TornadoOutOfMemoryException, TornadoMemoryException {
        if (DEBUG) {
            debug("object: object=0x%x, class=%s", reference.hashCode(), reference.getClass().getName());
        }

        this.bufferId = deviceContext.getBufferProvider().getBufferWithSize(size());
        this.bufferOffset = 0;
        setBuffer(new ObjectBufferWrapper(bufferId, bufferOffset));

        if (DEBUG) {
            debug("object: object=0x%x @ bufferId 0x%x", reference.hashCode(), bufferId);
        }
    }

    @Override
    public void deallocate() throws TornadoMemoryException {
        deviceContext.getBufferProvider().markBufferReleased(this.bufferId, size());
        bufferId = -1;
    }

    private Field getField(Class<?> type, String name) {
        Field result = null;
        try {
            result = type.getDeclaredField(name);
            result.setAccessible(true);
        } catch (NoSuchFieldException | SecurityException e) {
            if (type.getSuperclass() != null) {
                result = getField(type.getSuperclass(), name);
            } else {
                shouldNotReachHere("unable to get field: class=%s, field=%s", type.getName(), name);
            }
        }
        return result;
    }

    private void writeFieldToBuffer(int index, Field field, Object obj) {
        Class<?> fieldType = field.getType();
        if (fieldType.isPrimitive()) {
            try {
                PrimitiveSerialiser.put(buffer, field.get(obj));
            } catch (IllegalArgumentException | IllegalAccessException e) {
                shouldNotReachHere("unable to write primitive to buffer: ", e.getMessage());
            }
        } else if (wrappedFields[index] != null) {
            buffer.putLong(wrappedFields[index].getBufferOffset());
        } else {
            unimplemented("field type %s", fieldType.getName());
        }
    }

    private void readFieldFromBuffer(int index, Field field, Object obj) {
        Class<?> fieldType = field.getType();
        if (fieldType.isPrimitive()) {
            try {
                if (fieldType == int.class) {
                    field.setInt(obj, buffer.getInt());
                } else if (fieldType == long.class) {
                    field.setLong(obj, buffer.getLong());
                } else if (fieldType == short.class) {
                    field.setShort(obj, buffer.getShort());
                } else if (fieldType == byte.class) {
                    field.set(obj, buffer.get());
                } else if (fieldType == float.class) {
                    field.setFloat(obj, buffer.getFloat());
                } else if (fieldType == double.class) {
                    field.setDouble(obj, buffer.getDouble());
                }
            } catch (IllegalAccessException e) {
                shouldNotReachHere("unable to read field: ", e.getMessage());
            }
        } else if (wrappedFields[index] != null) {
            buffer.getLong();
        } else {
            unimplemented("field type %s", fieldType.getName());
        }
    }

    private void sortFieldsByOffset() {
        // TODO Replace bubble sort with Arrays.sort + comparator
        for (int i = 0; i < fields.length; i++) {
            for (int j = 0; j < fields.length; j++) {
                if (fields[i].getOffset() < fields[j].getOffset()) {
                    final HotSpotResolvedJavaField tmp = fields[j];
                    fields[j] = fields[i];
                    fields[i] = tmp;
                }
            }
        }

    }

    private void serialise(Object object) {
        buffer.rewind();
        buffer.position(hubOffset);
        buffer.putLong(0);

        if (fields.length > 0) {
            buffer.position(fields[0].getOffset());
            for (int i = 0; i < fields.length; i++) {
                HotSpotResolvedJavaField field = fields[i];
                Field f = getField(objectType, field.getName());
                if (DEBUG) {
                    trace("writing field: name=%s, offset=%d", field.getName(), field.getOffset());
                }

                buffer.position(field.getOffset());
                writeFieldToBuffer(i, f, object);
            }
        }
    }

    private void deserialise(Object object) {
        buffer.rewind();

        if (fields.length > 0) {
            buffer.position(fields[0].getOffset());

            for (int i = 0; i < fields.length; i++) {
                HotSpotResolvedJavaField field = fields[i];
                Field f = getField(objectType, field.getName());
                f.setAccessible(true);
                if (DEBUG) {
                    trace("reading field: name=%s, offset=%d", field.getName(), field.getOffset());
                }
                readFieldFromBuffer(i, f, object);
            }
        }
    }

    @Override
    public void write(Object object) {
        serialise(object);
        // XXX: Offset 0
        deviceContext.writeBuffer(toBuffer(), bufferOffset, getObjectSize(), buffer.array(), 0, null);
        for (int i = 0; i < fields.length; i++) {
            if (wrappedFields[i] != null) {
                wrappedFields[i].write(object);
            }
        }
    }

    @Override
    public long toBuffer() {
        return bufferId;
    }

    @Override
    public void setBuffer(ObjectBufferWrapper bufferWrapper) {
        this.bufferId = bufferWrapper.buffer;
        this.bufferOffset = bufferWrapper.bufferOffset;

        bufferWrapper.bufferOffset += getObjectSize();

        for (int i = 0; i < fields.length; i++) {
            FieldBuffer fieldBuffer = wrappedFields[i];
            if (fieldBuffer == null) {
                continue;
            }

            fieldBuffer.setBuffer(bufferWrapper);
        }
    }

    @Override
    public long getBufferOffset() {
        return bufferOffset;
    }

    @Override
    public void read(Object object) {
        // XXX: offset 0
        read(object, 0, null, false);
    }

    @Override
    public int read(Object object, long hostOffset, int[] events, boolean useDeps) {
        buffer.position(buffer.capacity());
        int event = deviceContext.readBuffer(toBuffer(), bufferOffset, getObjectSize(), buffer.array(), hostOffset, (useDeps) ? events : null);
        for (int i = 0; i < fields.length; i++) {
            if (wrappedFields[i] != null) {
                wrappedFields[i].read(object);
            }
        }
        deserialise(object);
        return event;
    }

    public void clear() {
        buffer.rewind();
        while (buffer.hasRemaining()) {
            buffer.put((byte) 0);
        }
        buffer.rewind();
    }

    public void dump() {
        dump(8);
    }

    protected void dump(int width) {
        System.out.printf("Buffer  : capacity = %s, in use = %s, device = %s \n", RuntimeUtilities.humanReadableByteCount(getObjectSize(), true),
                RuntimeUtilities.humanReadableByteCount(buffer.position(), true), deviceContext.getDevice().getDeviceName());
        for (int i = 0; i < buffer.position(); i += width) {
            System.out.printf("[0x%04x]: ", i);
            for (int j = 0; j < Math.min(buffer.capacity() - i, width); j++) {
                if (j % 2 == 0) {
                    System.out.printf(" ");
                }
                if (j < buffer.position() - i) {
                    System.out.printf("%02x", buffer.get(i + j));
                } else {
                    System.out.printf("..");
                }
            }
            System.out.println();
        }
    }

    @Override
    public int enqueueRead(Object reference, long hostOffset, int[] events, boolean useDeps) {
        final int returnEvent;
        int index = 0;
        int[] internalEvents = new int[fields.length];
        Arrays.fill(internalEvents, -1);

        for (FieldBuffer fb : wrappedFields) {
            if (fb != null) {
                internalEvents[index] = fb.enqueueRead(reference, (useDeps) ? events : null, useDeps);
                index++;
            }
        }

        internalEvents[index] = deviceContext.enqueueReadBuffer(toBuffer(), bufferOffset, getObjectSize(), buffer.array(), hostOffset, (useDeps) ? events : null);
        index++;

        deserialise(reference);

        if (index == 1) {
            returnEvent = internalEvents[0];
        } else {
            returnEvent = deviceContext.enqueueMarker(internalEvents);
        }
        return useDeps ? returnEvent : -1;
    }

    @Override
    public List<Integer> enqueueWrite(Object ref, long batchSize, long hostOffset, int[] events, boolean useDeps) {
        ArrayList<Integer> eventList = new ArrayList<>();

        serialise(ref);
        eventList.add(deviceContext.enqueueWriteBuffer(toBuffer(), bufferOffset, getObjectSize(), buffer.array(), hostOffset, (useDeps) ? events : null));
        for (final FieldBuffer field : wrappedFields) {
            if (field != null) {
                eventList.addAll(field.enqueueWrite(ref, (useDeps) ? events : null, useDeps));
            }
        }
        return useDeps ? eventList : null;
    }

    @Override
    public String toString() {
        return String.format("object wrapper: type=%s, fields=%d\n", resolvedType.getName(), wrappedFields.length);
    }

    private long getObjectSize() {
        long size = fieldsOffset;
        if (fields.length > 0) {
            HotSpotResolvedJavaField field = fields[fields.length - 1];
            size = field.getOffset() + ((field.getJavaKind().isObject()) ? BYTES_OBJECT_REFERENCE : field.getJavaKind().getByteCount());
        }
        return size;
    }

    @Override
    public long size() {
        long size = getObjectSize();
        for (FieldBuffer wrappedField : wrappedFields) {
            if (wrappedField != null) {
                size += wrappedField.size();
            }
        }
        return size;
    }

    @Override
    public void setSizeSubRegion(long batchSize) {
        this.setSubRegionSize = batchSize;
    }

    @Override
    public long getSizeSubRegionSize() {
        return setSubRegionSize;
    }

}<|MERGE_RESOLUTION|>--- conflicted
+++ resolved
@@ -58,16 +58,12 @@
 
 public class OCLObjectWrapper implements ObjectBuffer {
 
-    private static final int OPENCL_OBJECT_ALIGNMENT = 64;
-<<<<<<< HEAD
+    private static final long BYTES_OBJECT_REFERENCE = 8;
     private final long objectHeadersSize;
 
     private long bufferId;
     private long bufferOffset;
     private ByteBuffer buffer;
-=======
-    private static final int BYTES_OBJECT_REFERENCE = 8;
->>>>>>> 36604cb1
     private final HotSpotResolvedJavaType resolvedType;
     private final HotSpotResolvedJavaField[] fields;
     private final FieldBuffer[] wrappedFields;
@@ -75,9 +71,6 @@
     private final int hubOffset;
     private final int fieldsOffset;
     private final OCLDeviceContext deviceContext;
-    private long bufferId;
-    private long bufferOffset;
-    private ByteBuffer buffer;
     private long setSubRegionSize;
 
     public OCLObjectWrapper(final OCLDeviceContext device, Object object, long objectHeaderSize) {
@@ -125,23 +118,19 @@
                 }
             } else if (type == FloatArray.class) {
                 Object objectFromField = TornadoUtils.getObjectFromField(reflectedField, object);
-<<<<<<< HEAD
-                wrappedField = new OCLMemorySegmentWrapper((FloatArray) objectFromField, device, 0, this.objectHeadersSize);
-=======
-                wrappedField = new OCLMemorySegmentWrapper((FloatArray) objectFromField, device, 0);
+                wrappedField = new OCLMemorySegmentWrapper((FloatArray) objectFromField, device, 0, objectHeadersSize);
             } else if (type == DoubleArray.class) {
                 Object objectFromField = TornadoUtils.getObjectFromField(reflectedField, object);
-                wrappedField = new OCLMemorySegmentWrapper((DoubleArray) objectFromField, device, 0);
+                wrappedField = new OCLMemorySegmentWrapper((DoubleArray) objectFromField, device, 0, objectHeadersSize);
             } else if (type == IntArray.class) {
                 Object objectFromField = TornadoUtils.getObjectFromField(reflectedField, object);
-                wrappedField = new OCLMemorySegmentWrapper((IntArray) objectFromField, device, 0);
->>>>>>> 36604cb1
+                wrappedField = new OCLMemorySegmentWrapper((IntArray) objectFromField, device, 0, objectHeadersSize);
             } else if (object.getClass().getAnnotation(Vector.class) != null) {
                 wrappedField = new OCLVectorWrapper(device, object, 0);
             } else if (field.getJavaKind().isObject()) {
                 // We capture the field by the scope definition of the input
                 // lambda expression
-                wrappedField = new OCLObjectWrapper(device, TornadoUtils.getObjectFromField(reflectedField, object), this.objectHeadersSize);
+                wrappedField = new OCLObjectWrapper(device, TornadoUtils.getObjectFromField(reflectedField, object), objectHeadersSize);
             }
 
             if (wrappedField != null) {
