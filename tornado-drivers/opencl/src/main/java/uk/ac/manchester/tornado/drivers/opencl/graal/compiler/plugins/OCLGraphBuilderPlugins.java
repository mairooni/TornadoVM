/*
 * Copyright (c) 2022, APT Group, Department of Computer Science,
 * School of Engineering, The University of Manchester. All rights reserved.
 * Copyright (c) 2018, 2020, APT Group, Department of Computer Science,
 * The University of Manchester. All rights reserved.
 * Copyright (c) 2009, 2017, Oracle and/or its affiliates. All rights reserved.
 * DO NOT ALTER OR REMOVE COPYRIGHT NOTICES OR THIS FILE HEADER.
 *
 * This code is free software; you can redistribute it and/or modify it
 * under the terms of the GNU General Public License version 2 only, as
 * published by the Free Software Foundation.
 *
 * This code is distributed in the hope that it will be useful, but WITHOUT
 * ANY WARRANTY; without even the implied warranty of MERCHANTABILITY or
 * FITNESS FOR A PARTICULAR PURPOSE.  See the GNU General Public License
 * version 2 for more details (a copy is included in the LICENSE file that
 * accompanied this code).
 *
 * You should have received a copy of the GNU General Public License version
 * 2 along with this work; if not, write to the Free Software Foundation,
 * Inc., 51 Franklin St, Fifth Floor, Boston, MA 02110-1301 USA.
 *
 * Authors: James Clarkson
 *
 */
package uk.ac.manchester.tornado.drivers.opencl.graal.compiler.plugins;

import static uk.ac.manchester.tornado.drivers.opencl.graal.nodes.OCLFPBinaryIntrinsicNode.Operation.ATAN2;
import static uk.ac.manchester.tornado.drivers.opencl.graal.nodes.OCLFPBinaryIntrinsicNode.Operation.FMAX;
import static uk.ac.manchester.tornado.drivers.opencl.graal.nodes.OCLFPBinaryIntrinsicNode.Operation.FMIN;
import static uk.ac.manchester.tornado.drivers.opencl.graal.nodes.OCLFPBinaryIntrinsicNode.Operation.POW;
import static uk.ac.manchester.tornado.drivers.opencl.graal.nodes.OCLFPUnaryIntrinsicNode.Operation.ACOS;
import static uk.ac.manchester.tornado.drivers.opencl.graal.nodes.OCLFPUnaryIntrinsicNode.Operation.ASIN;
import static uk.ac.manchester.tornado.drivers.opencl.graal.nodes.OCLFPUnaryIntrinsicNode.Operation.ATAN;
import static uk.ac.manchester.tornado.drivers.opencl.graal.nodes.OCLFPUnaryIntrinsicNode.Operation.COS;
import static uk.ac.manchester.tornado.drivers.opencl.graal.nodes.OCLFPUnaryIntrinsicNode.Operation.EXP;
import static uk.ac.manchester.tornado.drivers.opencl.graal.nodes.OCLFPUnaryIntrinsicNode.Operation.FABS;
import static uk.ac.manchester.tornado.drivers.opencl.graal.nodes.OCLFPUnaryIntrinsicNode.Operation.LOG;
import static uk.ac.manchester.tornado.drivers.opencl.graal.nodes.OCLFPUnaryIntrinsicNode.Operation.SIN;
import static uk.ac.manchester.tornado.drivers.opencl.graal.nodes.OCLFPUnaryIntrinsicNode.Operation.TAN;
import static uk.ac.manchester.tornado.drivers.opencl.graal.nodes.OCLFPUnaryIntrinsicNode.Operation.TANH;
import static uk.ac.manchester.tornado.drivers.opencl.graal.nodes.OCLIntBinaryIntrinsicNode.Operation.MAX;
import static uk.ac.manchester.tornado.drivers.opencl.graal.nodes.OCLIntBinaryIntrinsicNode.Operation.MIN;
import static uk.ac.manchester.tornado.drivers.opencl.graal.nodes.OCLIntUnaryIntrinsicNode.Operation.POPCOUNT;

import java.lang.foreign.MemorySegment;
import java.lang.foreign.ValueLayout;

import org.graalvm.compiler.core.common.memory.BarrierType;
import org.graalvm.compiler.core.common.memory.MemoryOrderMode;
import org.graalvm.compiler.core.common.type.StampFactory;
import org.graalvm.compiler.graph.Node;
import org.graalvm.compiler.nodes.ConstantNode;
import org.graalvm.compiler.nodes.FixedWithNextNode;
import org.graalvm.compiler.nodes.PiNode;
import org.graalvm.compiler.nodes.ValueNode;
import org.graalvm.compiler.nodes.calc.MulNode;
import org.graalvm.compiler.nodes.extended.BoxNode;
import org.graalvm.compiler.nodes.extended.JavaReadNode;
import org.graalvm.compiler.nodes.extended.JavaWriteNode;
import org.graalvm.compiler.nodes.graphbuilderconf.GraphBuilderConfiguration.Plugins;
import org.graalvm.compiler.nodes.graphbuilderconf.GraphBuilderContext;
import org.graalvm.compiler.nodes.graphbuilderconf.InvocationPlugin;
import org.graalvm.compiler.nodes.graphbuilderconf.InvocationPlugin.Receiver;
import org.graalvm.compiler.nodes.graphbuilderconf.InvocationPlugins;
import org.graalvm.compiler.nodes.graphbuilderconf.InvocationPlugins.Registration;
import org.graalvm.compiler.nodes.graphbuilderconf.NodePlugin;
import org.graalvm.compiler.nodes.java.NewArrayNode;
import org.graalvm.compiler.nodes.java.StoreIndexedNode;
import org.graalvm.compiler.nodes.memory.address.AddressNode;
import org.graalvm.compiler.nodes.memory.address.OffsetAddressNode;
import org.graalvm.compiler.nodes.util.GraphUtil;
import org.graalvm.compiler.replacements.InlineDuringParsingPlugin;
import org.graalvm.word.LocationIdentity;

import jdk.vm.ci.meta.JavaConstant;
import jdk.vm.ci.meta.JavaKind;
import jdk.vm.ci.meta.ResolvedJavaMethod;
import uk.ac.manchester.tornado.api.KernelContext;
<<<<<<< HEAD
import uk.ac.manchester.tornado.api.TornadoVM_Intrinsics;
import uk.ac.manchester.tornado.api.data.nativetypes.IntArray;
=======
import uk.ac.manchester.tornado.api.TornadoVMIntrinsics;
>>>>>>> 72c5f9d5
import uk.ac.manchester.tornado.api.exceptions.Debug;
import uk.ac.manchester.tornado.drivers.opencl.graal.OCLArchitecture;
import uk.ac.manchester.tornado.drivers.opencl.graal.lir.OCLKind;
import uk.ac.manchester.tornado.drivers.opencl.graal.nodes.AtomicAddNodeTemplate;
import uk.ac.manchester.tornado.drivers.opencl.graal.nodes.DecAtomicNode;
import uk.ac.manchester.tornado.drivers.opencl.graal.nodes.GetAtomicNode;
import uk.ac.manchester.tornado.drivers.opencl.graal.nodes.IncAtomicNode;
import uk.ac.manchester.tornado.drivers.opencl.graal.nodes.LocalArrayNode;
import uk.ac.manchester.tornado.drivers.opencl.graal.nodes.OCLBarrierNode;
import uk.ac.manchester.tornado.drivers.opencl.graal.nodes.OCLFPBinaryIntrinsicNode;
import uk.ac.manchester.tornado.drivers.opencl.graal.nodes.OCLFPUnaryIntrinsicNode;
import uk.ac.manchester.tornado.drivers.opencl.graal.nodes.OCLIntBinaryIntrinsicNode;
import uk.ac.manchester.tornado.drivers.opencl.graal.nodes.OCLIntUnaryIntrinsicNode;
import uk.ac.manchester.tornado.drivers.opencl.graal.nodes.PrintfNode;
import uk.ac.manchester.tornado.drivers.opencl.graal.nodes.TPrintfNode;
import uk.ac.manchester.tornado.drivers.opencl.graal.nodes.TornadoAtomicIntegerNode;
import uk.ac.manchester.tornado.runtime.common.TornadoOptions;

public class OCLGraphBuilderPlugins {

    public static void registerInvocationPlugins(final Plugins ps, final InvocationPlugins plugins) {
        if (TornadoOptions.INLINE_DURING_BYTECODE_PARSING) {
            ps.appendInlineInvokePlugin(new InlineDuringParsingPlugin());
        }

        registerTornadoVMIntrinsicsPlugins(plugins);
        registerOpenCLBuiltinPlugins(plugins);

        // Register Atomics
        registerTornadoVMAtomicsPlugins(plugins);
        // Register KernelContext Plugins
        registerKernelContextPlugins(plugins);

        OCLMathPlugins.registerTornadoMathPlugins(plugins);
        VectorPlugins.registerPlugins(ps, plugins);

        // Register TornadoAtomicInteger
        registerTornadoAtomicInteger(ps, plugins);

        registerMemoryAccessPlugins(plugins);

       // registerIntArrayPlugins(plugins);
    }

    private static void registerTornadoVMAtomicsPlugins(Registration r) {
        r.register(new InvocationPlugin("atomic_add", int[].class, Integer.TYPE, Integer.TYPE) {
            @Override
            public boolean apply(GraphBuilderContext b, ResolvedJavaMethod targetMethod, Receiver receiver, ValueNode array, ValueNode index, ValueNode inc) {
                AtomicAddNodeTemplate atomicIncNode = new AtomicAddNodeTemplate(array, index, inc);
                b.addPush(JavaKind.Int, b.append(atomicIncNode));
                return true;
            }
        });
    }

    private static void registerTornadoVMAtomicsPlugins(InvocationPlugins plugins) {
        Registration r = new Registration(plugins, TornadoVMIntrinsics.class);
        registerTornadoVMAtomicsPlugins(r);
    }

    private static boolean isMethodFromAtomicClass(ResolvedJavaMethod method) {
        return method.getDeclaringClass().toJavaName().equals("uk.ac.manchester.tornado.api.atomics.TornadoAtomicInteger")
                || method.getDeclaringClass().toJavaName().equals("java.util.concurrent.atomic.AtomicInteger");
    }

    private static void registerAtomicCall(Registration r, JavaKind returnedJavaKind) {
        r.register(new InvocationPlugin("incrementAndGet", Receiver.class) {
            @Override
            public boolean apply(GraphBuilderContext b, ResolvedJavaMethod targetMethod, Receiver receiver) {
                b.addPush(returnedJavaKind, b.append(new IncAtomicNode(receiver.get())));
                return true;
            }
        });

        r.register(new InvocationPlugin("decrementAndGet", Receiver.class) {
            @Override
            public boolean apply(GraphBuilderContext b, ResolvedJavaMethod targetMethod, Receiver receiver) {
                b.addPush(returnedJavaKind, b.append(new DecAtomicNode(receiver.get())));
                return true;
            }
        });

        r.register(new InvocationPlugin("get", Receiver.class) {
            @Override
            public boolean apply(GraphBuilderContext b, ResolvedJavaMethod targetMethod, Receiver receiver) {
                b.addPush(returnedJavaKind, b.append(new GetAtomicNode(receiver.get())));
                return true;
            }
        });
    }

    private static void registerTornadoAtomicInteger(final Plugins ps, InvocationPlugins plugins) {

        ps.appendNodePlugin(new NodePlugin() {
            @Override
            public boolean handleInvoke(GraphBuilderContext b, ResolvedJavaMethod method, ValueNode[] args) {
                if (isMethodFromAtomicClass(method) && method.getName().equals("<init>")) {
                    final TornadoAtomicIntegerNode atomic = resolveReceiverAtomic(args[0]);
                    if (atomic != null && args.length > 1) {
                        // ========================================================
                        // DOCUMENTATION:
                        // args[0] = current node (new node)
                        // args[1] = arguments to the invoke node being substituted
                        // ========================================================
                        ValueNode initialValue = args[1];
                        if (initialValue instanceof ConstantNode) {
                            int value = Integer.parseInt(((ConstantNode) initialValue).getValue().toValueString());
                            if (value == 0) {
                                atomic.setInitialValue(initialValue);
                            } else {
                                atomic.setInitialValueAtUsages(initialValue);
                            }
                        }
                        return true;
                    }
                }
                return false;
            }
        });

        Class<?> declaringClass = java.util.concurrent.atomic.AtomicInteger.class;
        JavaKind returnedJavaKind = OCLKind.INT.asJavaKind();
        Registration r1 = new Registration(plugins, declaringClass);
        registerAtomicCall(r1, returnedJavaKind);
    }

    private static TornadoAtomicIntegerNode resolveReceiverAtomic(ValueNode thisObject) {
        TornadoAtomicIntegerNode atomicNode = null;
        if (thisObject instanceof PiNode) {
            thisObject = ((PiNode) thisObject).getOriginalNode();
        }
        if (thisObject instanceof TornadoAtomicIntegerNode) {
            atomicNode = (TornadoAtomicIntegerNode) thisObject;
        }
        return atomicNode;
    }

    private static void registerLocalBarrier(Registration r) {
        r.register(new InvocationPlugin("localBarrier", Receiver.class) {
            @Override
            public boolean apply(GraphBuilderContext b, ResolvedJavaMethod targetMethod, Receiver receiver) {
                OCLBarrierNode localBarrierNode = new OCLBarrierNode(OCLBarrierNode.OCLMemFenceFlags.LOCAL);
                b.add(localBarrierNode);
                return true;
            }
        });
    }

    private static void registerGlobalBarrier(Registration r) {
        r.register(new InvocationPlugin("globalBarrier", Receiver.class) {
            @Override
            public boolean apply(GraphBuilderContext b, ResolvedJavaMethod targetMethod, Receiver receiver) {
                OCLBarrierNode localBarrierNode = new OCLBarrierNode(OCLBarrierNode.OCLMemFenceFlags.GLOBAL);
                b.add(localBarrierNode);
                return true;
            }
        });
    }

    private static void registerIntLocalArray(Registration r, JavaKind returnedJavaKind, JavaKind elementType) {
        r.register(new InvocationPlugin("allocateIntLocalArray", Receiver.class, int.class) {
            @Override
            public boolean apply(GraphBuilderContext b, ResolvedJavaMethod targetMethod, Receiver receiver, ValueNode size) {
                ConstantNode constantNode = new ConstantNode(size.asConstant(), StampFactory.forKind(JavaKind.Int));
                LocalArrayNode localArrayNode = new LocalArrayNode(OCLArchitecture.localSpace, elementType, constantNode);
                b.push(returnedJavaKind, localArrayNode);
                return true;
            }
        });
    }

    private static void registerLongLocalArray(Registration r, JavaKind returnedJavaKind, JavaKind elementType) {
        r.register(new InvocationPlugin("allocateLongLocalArray", Receiver.class, int.class) {
            @Override
            public boolean apply(GraphBuilderContext b, ResolvedJavaMethod targetMethod, Receiver receiver, ValueNode size) {
                ConstantNode constantNode = new ConstantNode(size.asConstant(), StampFactory.forKind(JavaKind.Int));
                LocalArrayNode localArrayNode = new LocalArrayNode(OCLArchitecture.localSpace, elementType, constantNode);
                b.push(returnedJavaKind, localArrayNode);
                return true;
            }
        });
    }

    private static void registerFloatLocalArray(Registration r, JavaKind returnedJavaKind, JavaKind elementType) {
        r.register(new InvocationPlugin("allocateFloatLocalArray", Receiver.class, int.class) {
            @Override
            public boolean apply(GraphBuilderContext b, ResolvedJavaMethod targetMethod, Receiver receiver, ValueNode size) {
                ConstantNode constantNode = new ConstantNode(size.asConstant(), StampFactory.forKind(JavaKind.Int));
                LocalArrayNode localArrayNode = new LocalArrayNode(OCLArchitecture.localSpace, elementType, constantNode);
                b.push(returnedJavaKind, localArrayNode);
                return true;
            }
        });
    }

    private static void registerDoubleLocalArray(Registration r, JavaKind returnedJavaKind, JavaKind elementType) {
        r.register(new InvocationPlugin("allocateDoubleLocalArray", Receiver.class, int.class) {
            @Override
            public boolean apply(GraphBuilderContext b, ResolvedJavaMethod targetMethod, Receiver receiver, ValueNode size) {
                ConstantNode constantNode = new ConstantNode(size.asConstant(), StampFactory.forKind(JavaKind.Int));
                LocalArrayNode localArrayNode = new LocalArrayNode(OCLArchitecture.localSpace, elementType, constantNode);
                b.push(returnedJavaKind, localArrayNode);
                return true;
            }
        });
    }

    private static void localArraysPlugins(Registration r) {
        JavaKind returnedJavaKind = JavaKind.Object;

        JavaKind elementType = OCLKind.INT.asJavaKind();
        registerIntLocalArray(r, returnedJavaKind, elementType);

        elementType = OCLKind.LONG.asJavaKind();
        registerLongLocalArray(r, returnedJavaKind, elementType);

        elementType = OCLKind.FLOAT.asJavaKind();
        registerFloatLocalArray(r, returnedJavaKind, elementType);

        elementType = OCLKind.DOUBLE.asJavaKind();
        registerDoubleLocalArray(r, returnedJavaKind, elementType);
    }

    private static void registerKernelContextPlugins(InvocationPlugins plugins) {
        Registration r = new Registration(plugins, KernelContext.class);

        registerLocalBarrier(r);
        registerGlobalBarrier(r);
        localArraysPlugins(r);
    }

    private static boolean printfHandler(GraphBuilderContext b, ResolvedJavaMethod targetMethod, Receiver receiver, ValueNode... args) {
        int idCount = 0;
        int index = 0;
        for (; index < 3; index++) {
            ValueNode arg = args[index];
            if (arg instanceof ConstantNode && arg.getStackKind().isObject()) {
                break;
            }
            idCount++;
        }

        NewArrayNode newArrayNode = (NewArrayNode) args[index + 1];
        ConstantNode lengthNode = (ConstantNode) newArrayNode.dimension(0);
        int length = ((JavaConstant) lengthNode.getValue()).asInt();

        ValueNode[] actualArgs = new ValueNode[4 + length];
        if (idCount >= 0) {
            System.arraycopy(args, 0, actualArgs, 0, idCount);
        }

        for (int i = idCount; i < 3; i++) {
            actualArgs[i] = ConstantNode.forInt(0);
        }

        actualArgs[3] = args[index];

        int argIndex = 0;
        for (Node n : newArrayNode.usages()) {
            if (n instanceof StoreIndexedNode) {
                StoreIndexedNode storeNode = (StoreIndexedNode) n;
                ValueNode value = storeNode.value();
                if (value instanceof BoxNode) {
                    BoxNode box = (BoxNode) value;
                    value = box.getValue();
                    GraphUtil.unlinkFixedNode(box);
                    box.safeDelete();
                }
                actualArgs[4 + argIndex] = value;
                argIndex++;
            }

        }

        TPrintfNode printfNode = new TPrintfNode(actualArgs);

        b.add(b.append(printfNode));
        while (newArrayNode.hasUsages()) {
            Node n = newArrayNode.usages().first();
            // need to remove all nodes from the graph that operate on
            // the new array,
            // however, we cannot remove all inputs as they may be used
            // by the currently
            // unbuilt part of the graph. We also need to ensure that we
            // do not leave any
            // gaps inbetween fixed nodes
            if (n instanceof FixedWithNextNode) {
                GraphUtil.unlinkFixedNode((FixedWithNextNode) n);
            }
            n.clearInputs();
            n.safeDelete();
        }

        GraphUtil.unlinkFixedNode(newArrayNode);
        newArrayNode.clearInputs();
        newArrayNode.safeDelete();

        return true;
    }

    public static Class getValueLayoutClass (Class k) {
        if (k == int.class) {
            return ValueLayout.OfInt.class;
        } else if (k == double.class) {
            return ValueLayout.OfDouble.class;
        } else if (k == float.class) {
            return ValueLayout.OfFloat.class;
        } else if (k == long.class) {
            return ValueLayout.OfLong.class;
        } else if (k == boolean.class) {
            return ValueLayout.OfBoolean.class;
        } else if (k == byte.class) {
            return ValueLayout.OfByte.class;
        } else if (k == char.class) {
            return ValueLayout.OfChar.class;
        } else if (k == short.class) {
            return ValueLayout.OfShort.class;
        } else {
            System.out.println("Class type " + k + " not supported.");
            return null;
        }
    }

    private static void registerMemoryAccessPlugins(InvocationPlugins plugins) {
        Registration r = new Registration(plugins, MemorySegment.class);

        for (JavaKind kind : JavaKind.values()) {
            if (kind == JavaKind.Object || kind == JavaKind.Void || kind == JavaKind.Illegal) {
                continue;
            }

            r.register(new InvocationPlugin("getAtIndex", Receiver.class, getValueLayoutClass(kind.toJavaClass()), long.class) {
                @Override
                public boolean apply(GraphBuilderContext b, ResolvedJavaMethod targetMethod, Receiver receiver, ValueNode layout, ValueNode index) {
                   // System.out.println(">> Apply get, node: " + layout);
                    // Replace with equivalent implementation
                    // locate the LoadField#segment & signExtend node
                    // create the nodes below and remove LoadField#ValueLayout
                    //b.append();

                    MulNode mulNode = b.append(new MulNode(index, ConstantNode.forInt(kind.getByteCount())));
                    AddressNode addressNode = b.append(new OffsetAddressNode(receiver.get(), mulNode));
                    JavaReadNode readNode = new JavaReadNode(kind, addressNode, LocationIdentity.any(), BarrierType.NONE, MemoryOrderMode.PLAIN, false);
                    b.addPush(kind, readNode);
                    return true;
                }
            });

            r.register(new InvocationPlugin("setAtIndex", Receiver.class, getValueLayoutClass(kind.toJavaClass()), long.class, kind.toJavaClass()) {
                @Override
                public boolean apply(GraphBuilderContext b, ResolvedJavaMethod targetMethod, Receiver receiver, ValueNode layout, ValueNode index, ValueNode value) {
                    MulNode mulNode = b.append(new MulNode(index, ConstantNode.forInt(kind.getByteCount())));
                    AddressNode addressNode = b.append(new OffsetAddressNode(receiver.get(), mulNode));
                    JavaWriteNode writeNode = new JavaWriteNode(kind, addressNode, LocationIdentity.any(), value, BarrierType.NONE, false);
                    b.add(writeNode);
                    return true;
                }
            });
        }
    }

    private static void registerIntArrayPlugins(InvocationPlugins plugins) {
        Registration r = new Registration(plugins, IntArray.class);
        System.out.println(">> Registration r " + r);

        for (JavaKind kind : JavaKind.values()) {
            if (kind == JavaKind.Object || kind == JavaKind.Void || kind == JavaKind.Illegal) {
                continue;
            }

            r.register(new InvocationPlugin("get", int.class) {
                @Override
                public boolean apply(GraphBuilderContext b, ResolvedJavaMethod targetMethod, Receiver receiver, ValueNode index) {
                    // System.out.println(">> Apply get, node: " + layout);
                    // Replace with equivalent implementation
                    // locate the LoadField#segment & signExtend node
                    // create the nodes below and remove LoadField#ValueLayout
                    //b.append();
                    int x = 0;
//
//                    MulNode mulNode = b.append(new MulNode(index, ConstantNode.forInt(kind.getByteCount())));
//                    AddressNode addressNode = b.append(new OffsetAddressNode(layout, mulNode));
//                    JavaReadNode readNode = new JavaReadNode(kind, addressNode, LocationIdentity.any(), BarrierType.NONE, MemoryOrderMode.PLAIN, false);
//                    b.addPush(kind, readNode);
                    return true;
                }
            });

            r.register(new InvocationPlugin("setAtIndex", Receiver.class, getValueLayoutClass(kind.toJavaClass()), long.class, kind.toJavaClass()) {
                @Override
                public boolean apply(GraphBuilderContext b, ResolvedJavaMethod targetMethod, Receiver receiver, ValueNode segment, ValueNode index, ValueNode value) {
                    System.out.println(">> Apply set, segment node: " + segment);
                    MulNode mulNode = b.append(new MulNode(index, ConstantNode.forInt(kind.getByteCount())));
                    AddressNode addressNode = b.append(new OffsetAddressNode(segment, mulNode));
                    JavaWriteNode writeNode = new JavaWriteNode(kind, addressNode, LocationIdentity.any(), value, BarrierType.NONE, false);
                    b.add(writeNode);
                    return true;
                }
            });
        }
    }

    private static void registerTornadoVMIntrinsicsPlugins(InvocationPlugins plugins) {
        final InvocationPlugin tprintfPlugin2 = new InvocationPlugin("tprintf", String.class, Object[].class) {
            @Override
            public boolean defaultHandler(GraphBuilderContext b, ResolvedJavaMethod targetMethod, Receiver receiver, ValueNode... args) {
                return printfHandler(b, targetMethod, receiver, args);
            }
        };

        final InvocationPlugin tprintfPlugin3 = new InvocationPlugin("tprintf", int.class, String.class, Object[].class) {
            @Override
            public boolean defaultHandler(GraphBuilderContext b, ResolvedJavaMethod targetMethod, Receiver receiver, ValueNode... args) {
                return printfHandler(b, targetMethod, receiver, args);
            }
        };

        final InvocationPlugin tprintfPlugin4 = new InvocationPlugin("tprintf", int.class, int.class, String.class, Object[].class) {
            @Override
            public boolean defaultHandler(GraphBuilderContext b, ResolvedJavaMethod targetMethod, Receiver receiver, ValueNode... args) {
                return printfHandler(b, targetMethod, receiver, args);
            }
        };

        final InvocationPlugin tprintfPlugin5 = new InvocationPlugin("tprintf", int.class, int.class, int.class, String.class, Object[].class) {
            @Override
            public boolean defaultHandler(GraphBuilderContext b, ResolvedJavaMethod targetMethod, Receiver receiver, ValueNode... args) {
                return printfHandler(b, targetMethod, receiver, args);
            }
        };

        plugins.register(Debug.class, tprintfPlugin2);
        plugins.register(Debug.class, tprintfPlugin3);
        plugins.register(Debug.class, tprintfPlugin4);
        plugins.register(Debug.class, tprintfPlugin5);

        final InvocationPlugin printfPlugin = new InvocationPlugin("printf", String.class, Object[].class) {

            @Override
            public boolean defaultHandler(GraphBuilderContext b, ResolvedJavaMethod targetMethod, Receiver receiver, ValueNode... args) {

                NewArrayNode newArrayNode = (NewArrayNode) args[1];
                ConstantNode lengthNode = (ConstantNode) newArrayNode.dimension(0);
                int length = ((JavaConstant) lengthNode.getValue()).asInt();

                ValueNode[] actualArgs = new ValueNode[length + 1];
                actualArgs[0] = args[0];

                int argIndex = 0;
                for (Node n : newArrayNode.usages()) {
                    if (n instanceof StoreIndexedNode) {
                        StoreIndexedNode storeNode = (StoreIndexedNode) n;
                        ValueNode value = storeNode.value();
                        if (value instanceof BoxNode) {
                            BoxNode box = (BoxNode) value;
                            value = box.getValue();
                            GraphUtil.unlinkFixedNode(box);
                            box.safeDelete();
                        }
                        actualArgs[argIndex + 1] = value;
                        argIndex++;
                    }

                }

                PrintfNode printfNode = new PrintfNode(actualArgs);
                b.add(b.append(printfNode));

                while (newArrayNode.hasUsages()) {
                    Node n = newArrayNode.usages().first();
                    // need to remove all nodes from the graph that operate on
                    // the new array. However, we cannot remove all inputs as they
                    // may be used by the currently unbuilt part of the graph.
                    // We also need to ensure that we do not leave any gaps in
                    // between fixed nodes
                    if (n instanceof FixedWithNextNode) {
                        GraphUtil.unlinkFixedNode((FixedWithNextNode) n);
                    }
                    n.clearInputs();
                    n.safeDelete();
                }

                GraphUtil.unlinkFixedNode(newArrayNode);
                newArrayNode.clearInputs();
                newArrayNode.safeDelete();
                return true;
            }
        };

        plugins.register(Debug.class, printfPlugin);

    }

    private static void registerOpenCLBuiltinPlugins(InvocationPlugins plugins) {

        Registration r = new Registration(plugins, java.lang.Math.class);
        // We have to overwrite some of standard math plugins
        r.setAllowOverwrite(true);
        registerOpenCLOverridesForType(r, Float.TYPE, JavaKind.Float);
        registerOpenCLOverridesForType(r, Double.TYPE, JavaKind.Double);
        registerOpenCLOverridesForType(r, Integer.TYPE, JavaKind.Int);
        registerOpenCLOverridesForType(r, Long.TYPE, JavaKind.Long);
        registerFPIntrinsics(r);

        Registration longReg = new Registration(plugins, Long.class);
        longReg.register(new InvocationPlugin("bitCount", Long.TYPE) {
            @Override
            public boolean apply(GraphBuilderContext b, ResolvedJavaMethod targetMethod, Receiver receiver, ValueNode value) {
                b.push(JavaKind.Int, b.append(OCLIntUnaryIntrinsicNode.create(value, POPCOUNT, JavaKind.Long)));
                return true;
            }
        });

        Registration intReg = new Registration(plugins, Integer.class);
        intReg.register(new InvocationPlugin("bitCount", Integer.TYPE) {
            @Override
            public boolean apply(GraphBuilderContext b, ResolvedJavaMethod targetMethod, Receiver receiver, ValueNode value) {
                b.push(JavaKind.Int, b.append(OCLIntUnaryIntrinsicNode.create(value, POPCOUNT, JavaKind.Int)));
                return true;
            }
        });
    }

    private static void registerFPIntrinsics(Registration r) {
        r.register(new InvocationPlugin("pow", Double.TYPE, Double.TYPE) {
            @Override
            public boolean apply(GraphBuilderContext b, ResolvedJavaMethod targetMethod, Receiver receiver, ValueNode x, ValueNode y) {
                b.push(JavaKind.Double, b.append(OCLFPBinaryIntrinsicNode.create(x, y, POW, JavaKind.Double)));
                return true;
            }
        });

        r.register(new InvocationPlugin("sin", Double.TYPE) {
            @Override
            public boolean apply(GraphBuilderContext b, ResolvedJavaMethod targetMethod, Receiver receiver, ValueNode value) {
                b.push(JavaKind.Double, b.append(OCLFPUnaryIntrinsicNode.create(value, SIN, JavaKind.Double)));
                return true;
            }
        });

        r.register(new InvocationPlugin("cos", Double.TYPE) {
            @Override
            public boolean apply(GraphBuilderContext b, ResolvedJavaMethod targetMethod, Receiver receiver, ValueNode value) {
                b.push(JavaKind.Double, b.append(OCLFPUnaryIntrinsicNode.create(value, COS, JavaKind.Double)));
                return true;
            }
        });

        r.register(new InvocationPlugin("tan", Double.TYPE) {
            @Override
            public boolean apply(GraphBuilderContext b, ResolvedJavaMethod targetMethod, Receiver receiver, ValueNode value) {
                b.push(JavaKind.Double, b.append(OCLFPUnaryIntrinsicNode.create(value, TAN, JavaKind.Double)));
                return true;
            }
        });

        r.register(new InvocationPlugin("tanh", Double.TYPE) {
            @Override
            public boolean apply(GraphBuilderContext b, ResolvedJavaMethod targetMethod, Receiver receiver, ValueNode value) {
                b.push(JavaKind.Double, b.append(OCLFPUnaryIntrinsicNode.create(value, TANH, JavaKind.Double)));
                return true;
            }
        });

        r.register(new InvocationPlugin("atan", Double.TYPE) {
            @Override
            public boolean apply(GraphBuilderContext b, ResolvedJavaMethod targetMethod, Receiver receiver, ValueNode value) {
                b.push(JavaKind.Double, b.append(OCLFPUnaryIntrinsicNode.create(value, ATAN, JavaKind.Double)));
                return true;
            }
        });

        r.register(new InvocationPlugin("atan2", Double.TYPE, Double.TYPE) {
            @Override
            public boolean apply(GraphBuilderContext b, ResolvedJavaMethod targetMethod, Receiver receiver, ValueNode x, ValueNode y) {
                b.push(JavaKind.Double, b.append(OCLFPBinaryIntrinsicNode.create(x, y, ATAN2, JavaKind.Double)));
                return true;
            }
        });

        r.register(new InvocationPlugin("asin", Double.TYPE) {
            @Override
            public boolean apply(GraphBuilderContext b, ResolvedJavaMethod targetMethod, Receiver receiver, ValueNode x) {
                b.push(JavaKind.Double, b.append(OCLFPUnaryIntrinsicNode.create(x, ASIN, JavaKind.Double)));
                return true;
            }
        });

        r.register(new InvocationPlugin("acos", Double.TYPE) {
            @Override
            public boolean apply(GraphBuilderContext b, ResolvedJavaMethod targetMethod, Receiver receiver, ValueNode x) {
                b.push(JavaKind.Double, b.append(OCLFPUnaryIntrinsicNode.create(x, ACOS, JavaKind.Double)));
                return true;
            }
        });

        r.register(new InvocationPlugin("log", Double.TYPE) {
            @Override
            public boolean apply(GraphBuilderContext b, ResolvedJavaMethod targetMethod, Receiver receiver, ValueNode value) {
                b.push(JavaKind.Double, b.append(OCLFPUnaryIntrinsicNode.create(value, LOG, JavaKind.Double)));
                return true;
            }
        });

        r.register(new InvocationPlugin("exp", Double.TYPE) {
            @Override
            public boolean apply(GraphBuilderContext b, ResolvedJavaMethod targetMethod, Receiver receiver, ValueNode value) {
                b.push(JavaKind.Double, b.append(OCLFPUnaryIntrinsicNode.create(value, EXP, JavaKind.Double)));
                return true;
            }
        });
    }

    private static void registerOpenCLOverridesForType(Registration r, Class<?> type, JavaKind kind) {
        r.register(new InvocationPlugin("min", type, type) {
            @Override
            public boolean apply(GraphBuilderContext b, ResolvedJavaMethod targetMethod, Receiver receiver, ValueNode x, ValueNode y) {
                if (kind.isNumericFloat()) {
                    b.push(kind, b.append(OCLFPBinaryIntrinsicNode.create(x, y, FMIN, kind)));
                } else {
                    b.push(kind, b.append(OCLIntBinaryIntrinsicNode.create(x, y, MIN, kind)));
                }
                return true;
            }
        });

        r.register(new InvocationPlugin("max", type, type) {
            @Override
            public boolean apply(GraphBuilderContext b, ResolvedJavaMethod targetMethod, Receiver receiver, ValueNode x, ValueNode y) {
                if (kind.isNumericFloat()) {
                    b.push(kind, b.append(OCLFPBinaryIntrinsicNode.create(x, y, FMAX, kind)));
                } else {
                    b.push(kind, b.append(OCLIntBinaryIntrinsicNode.create(x, y, MAX, kind)));
                }
                return true;
            }
        });

        r.register(new InvocationPlugin("abs", type) {
            @Override
            public boolean apply(GraphBuilderContext b, ResolvedJavaMethod targetMethod, Receiver receiver, ValueNode value) {
                if (kind.isNumericFloat()) {
                    b.push(kind, b.append(OCLFPUnaryIntrinsicNode.create(value, FABS, kind)));
                }
                return true;
            }
        });

    }

    public static void registerNewInstancePlugins(Plugins plugins) {
        plugins.appendNodePlugin(new OCLVectorNodePlugin());
        plugins.appendNodePlugin(new OCLAtomicIntegerPlugin());
    }

    public static void registerParameterPlugins(Plugins plugins) {
        VectorPlugins.registerParameterPlugins(plugins);
    }
}<|MERGE_RESOLUTION|>--- conflicted
+++ resolved
@@ -25,27 +25,9 @@
  */
 package uk.ac.manchester.tornado.drivers.opencl.graal.compiler.plugins;
 
-import static uk.ac.manchester.tornado.drivers.opencl.graal.nodes.OCLFPBinaryIntrinsicNode.Operation.ATAN2;
-import static uk.ac.manchester.tornado.drivers.opencl.graal.nodes.OCLFPBinaryIntrinsicNode.Operation.FMAX;
-import static uk.ac.manchester.tornado.drivers.opencl.graal.nodes.OCLFPBinaryIntrinsicNode.Operation.FMIN;
-import static uk.ac.manchester.tornado.drivers.opencl.graal.nodes.OCLFPBinaryIntrinsicNode.Operation.POW;
-import static uk.ac.manchester.tornado.drivers.opencl.graal.nodes.OCLFPUnaryIntrinsicNode.Operation.ACOS;
-import static uk.ac.manchester.tornado.drivers.opencl.graal.nodes.OCLFPUnaryIntrinsicNode.Operation.ASIN;
-import static uk.ac.manchester.tornado.drivers.opencl.graal.nodes.OCLFPUnaryIntrinsicNode.Operation.ATAN;
-import static uk.ac.manchester.tornado.drivers.opencl.graal.nodes.OCLFPUnaryIntrinsicNode.Operation.COS;
-import static uk.ac.manchester.tornado.drivers.opencl.graal.nodes.OCLFPUnaryIntrinsicNode.Operation.EXP;
-import static uk.ac.manchester.tornado.drivers.opencl.graal.nodes.OCLFPUnaryIntrinsicNode.Operation.FABS;
-import static uk.ac.manchester.tornado.drivers.opencl.graal.nodes.OCLFPUnaryIntrinsicNode.Operation.LOG;
-import static uk.ac.manchester.tornado.drivers.opencl.graal.nodes.OCLFPUnaryIntrinsicNode.Operation.SIN;
-import static uk.ac.manchester.tornado.drivers.opencl.graal.nodes.OCLFPUnaryIntrinsicNode.Operation.TAN;
-import static uk.ac.manchester.tornado.drivers.opencl.graal.nodes.OCLFPUnaryIntrinsicNode.Operation.TANH;
-import static uk.ac.manchester.tornado.drivers.opencl.graal.nodes.OCLIntBinaryIntrinsicNode.Operation.MAX;
-import static uk.ac.manchester.tornado.drivers.opencl.graal.nodes.OCLIntBinaryIntrinsicNode.Operation.MIN;
-import static uk.ac.manchester.tornado.drivers.opencl.graal.nodes.OCLIntUnaryIntrinsicNode.Operation.POPCOUNT;
-
-import java.lang.foreign.MemorySegment;
-import java.lang.foreign.ValueLayout;
-
+import jdk.vm.ci.meta.JavaConstant;
+import jdk.vm.ci.meta.JavaKind;
+import jdk.vm.ci.meta.ResolvedJavaMethod;
 import org.graalvm.compiler.core.common.memory.BarrierType;
 import org.graalvm.compiler.core.common.memory.MemoryOrderMode;
 import org.graalvm.compiler.core.common.type.StampFactory;
@@ -72,17 +54,9 @@
 import org.graalvm.compiler.nodes.util.GraphUtil;
 import org.graalvm.compiler.replacements.InlineDuringParsingPlugin;
 import org.graalvm.word.LocationIdentity;
-
-import jdk.vm.ci.meta.JavaConstant;
-import jdk.vm.ci.meta.JavaKind;
-import jdk.vm.ci.meta.ResolvedJavaMethod;
 import uk.ac.manchester.tornado.api.KernelContext;
-<<<<<<< HEAD
-import uk.ac.manchester.tornado.api.TornadoVM_Intrinsics;
+import uk.ac.manchester.tornado.api.TornadoVMIntrinsics;
 import uk.ac.manchester.tornado.api.data.nativetypes.IntArray;
-=======
-import uk.ac.manchester.tornado.api.TornadoVMIntrinsics;
->>>>>>> 72c5f9d5
 import uk.ac.manchester.tornado.api.exceptions.Debug;
 import uk.ac.manchester.tornado.drivers.opencl.graal.OCLArchitecture;
 import uk.ac.manchester.tornado.drivers.opencl.graal.lir.OCLKind;
@@ -101,6 +75,27 @@
 import uk.ac.manchester.tornado.drivers.opencl.graal.nodes.TornadoAtomicIntegerNode;
 import uk.ac.manchester.tornado.runtime.common.TornadoOptions;
 
+import java.lang.foreign.MemorySegment;
+import java.lang.foreign.ValueLayout;
+
+import static uk.ac.manchester.tornado.drivers.opencl.graal.nodes.OCLFPBinaryIntrinsicNode.Operation.ATAN2;
+import static uk.ac.manchester.tornado.drivers.opencl.graal.nodes.OCLFPBinaryIntrinsicNode.Operation.FMAX;
+import static uk.ac.manchester.tornado.drivers.opencl.graal.nodes.OCLFPBinaryIntrinsicNode.Operation.FMIN;
+import static uk.ac.manchester.tornado.drivers.opencl.graal.nodes.OCLFPBinaryIntrinsicNode.Operation.POW;
+import static uk.ac.manchester.tornado.drivers.opencl.graal.nodes.OCLFPUnaryIntrinsicNode.Operation.ACOS;
+import static uk.ac.manchester.tornado.drivers.opencl.graal.nodes.OCLFPUnaryIntrinsicNode.Operation.ASIN;
+import static uk.ac.manchester.tornado.drivers.opencl.graal.nodes.OCLFPUnaryIntrinsicNode.Operation.ATAN;
+import static uk.ac.manchester.tornado.drivers.opencl.graal.nodes.OCLFPUnaryIntrinsicNode.Operation.COS;
+import static uk.ac.manchester.tornado.drivers.opencl.graal.nodes.OCLFPUnaryIntrinsicNode.Operation.EXP;
+import static uk.ac.manchester.tornado.drivers.opencl.graal.nodes.OCLFPUnaryIntrinsicNode.Operation.FABS;
+import static uk.ac.manchester.tornado.drivers.opencl.graal.nodes.OCLFPUnaryIntrinsicNode.Operation.LOG;
+import static uk.ac.manchester.tornado.drivers.opencl.graal.nodes.OCLFPUnaryIntrinsicNode.Operation.SIN;
+import static uk.ac.manchester.tornado.drivers.opencl.graal.nodes.OCLFPUnaryIntrinsicNode.Operation.TAN;
+import static uk.ac.manchester.tornado.drivers.opencl.graal.nodes.OCLFPUnaryIntrinsicNode.Operation.TANH;
+import static uk.ac.manchester.tornado.drivers.opencl.graal.nodes.OCLIntBinaryIntrinsicNode.Operation.MAX;
+import static uk.ac.manchester.tornado.drivers.opencl.graal.nodes.OCLIntBinaryIntrinsicNode.Operation.MIN;
+import static uk.ac.manchester.tornado.drivers.opencl.graal.nodes.OCLIntUnaryIntrinsicNode.Operation.POPCOUNT;
+
 public class OCLGraphBuilderPlugins {
 
     public static void registerInvocationPlugins(final Plugins ps, final InvocationPlugins plugins) {
@@ -124,7 +119,7 @@
 
         registerMemoryAccessPlugins(plugins);
 
-       // registerIntArrayPlugins(plugins);
+        // registerIntArrayPlugins(plugins);
     }
 
     private static void registerTornadoVMAtomicsPlugins(Registration r) {
@@ -144,8 +139,8 @@
     }
 
     private static boolean isMethodFromAtomicClass(ResolvedJavaMethod method) {
-        return method.getDeclaringClass().toJavaName().equals("uk.ac.manchester.tornado.api.atomics.TornadoAtomicInteger")
-                || method.getDeclaringClass().toJavaName().equals("java.util.concurrent.atomic.AtomicInteger");
+        return method.getDeclaringClass().toJavaName().equals("uk.ac.manchester.tornado.api.atomics.TornadoAtomicInteger") || method.getDeclaringClass().toJavaName()
+                .equals("java.util.concurrent.atomic.AtomicInteger");
     }
 
     private static void registerAtomicCall(Registration r, JavaKind returnedJavaKind) {
@@ -383,7 +378,7 @@
         return true;
     }
 
-    public static Class getValueLayoutClass (Class k) {
+    public static Class getValueLayoutClass(Class k) {
         if (k == int.class) {
             return ValueLayout.OfInt.class;
         } else if (k == double.class) {
@@ -417,7 +412,7 @@
             r.register(new InvocationPlugin("getAtIndex", Receiver.class, getValueLayoutClass(kind.toJavaClass()), long.class) {
                 @Override
                 public boolean apply(GraphBuilderContext b, ResolvedJavaMethod targetMethod, Receiver receiver, ValueNode layout, ValueNode index) {
-                   // System.out.println(">> Apply get, node: " + layout);
+                    // System.out.println(">> Apply get, node: " + layout);
                     // Replace with equivalent implementation
                     // locate the LoadField#segment & signExtend node
                     // create the nodes below and remove LoadField#ValueLayout
@@ -462,11 +457,11 @@
                     // create the nodes below and remove LoadField#ValueLayout
                     //b.append();
                     int x = 0;
-//
-//                    MulNode mulNode = b.append(new MulNode(index, ConstantNode.forInt(kind.getByteCount())));
-//                    AddressNode addressNode = b.append(new OffsetAddressNode(layout, mulNode));
-//                    JavaReadNode readNode = new JavaReadNode(kind, addressNode, LocationIdentity.any(), BarrierType.NONE, MemoryOrderMode.PLAIN, false);
-//                    b.addPush(kind, readNode);
+                    //
+                    //                    MulNode mulNode = b.append(new MulNode(index, ConstantNode.forInt(kind.getByteCount())));
+                    //                    AddressNode addressNode = b.append(new OffsetAddressNode(layout, mulNode));
+                    //                    JavaReadNode readNode = new JavaReadNode(kind, addressNode, LocationIdentity.any(), BarrierType.NONE, MemoryOrderMode.PLAIN, false);
+                    //                    b.addPush(kind, readNode);
                     return true;
                 }
             });
