--- conflicted
+++ resolved
@@ -527,11 +527,7 @@
                 result = new AtomicsBuffer(new int[] {}, deviceContext);
             } else if (object.getClass().getAnnotation(Vector.class) != null) {
                 result = new OCLVectorWrapper(deviceContext, object, batchSize);
-<<<<<<< HEAD
-            }  else if (object instanceof MemorySegment) {
-=======
             } else if (object instanceof MemorySegment) {
->>>>>>> 9dedcd1e
                 result = new OCLMemorySegmentWrapper(deviceContext, batchSize);
             } else if (object instanceof IntArray) {
                 result = new OCLMemorySegmentWrapper(deviceContext, batchSize);
@@ -601,17 +597,10 @@
 
         final Class<?> type = object.getClass();
 
-<<<<<<< HEAD
-        //TODO: FIX
-//        if (!type.isArray()) {
-//            checkBatchSize(batchSize);
-//        }
-=======
         // TODO: FIX
         // if (!type.isArray()) {
         // checkBatchSize(batchSize);
         // }
->>>>>>> 9dedcd1e
         return -1;
     }
 
@@ -837,35 +826,6 @@
         return false;
     }
 
-<<<<<<< HEAD
-//    @Override
-//    public MemorySegment allocateNonPinnedBuffer(long hostBufferSize, long deviceBufferSize) {
-//        OCLBufferInfo bufferInfo = new OCLBufferInfo();
-//
-//        // Allocate the device buffer.
-//        long bufferId = ((OCLMemoryManager) getMemoryProvider()).allocateRegion(OCLMemFlags.CL_MEM_READ_WRITE, deviceBufferSize, false);
-//        bufferInfo.setBufferId(bufferId);
-//        bufferInfo.setBufferSize(deviceBufferSize);
-//
-////        // Make sure the lookup buffer kernel is compiled and obtain the required meta data.
-////        TaskMetaData meta = getBackend().compileLookupBufferKernel();
-////
-////        // Run the lookup buffer kernel and obtain the device address of the buffer.
-////        long deviceBufferAddress = getBackend().readMemorySegmentBaseAddress(bufferInfo, meta);
-////        bufferInfo.setDevicePointer(deviceBufferAddress);
-//
-//        // Allocate the memory segment on the host.
-//        MemorySegment segment = MemorySegment.allocateNative(hostBufferSize, 8).share();
-//        long hostBufferAddress = segment.address().toRawLongValue();
-//        bufferInfo.setHostBufferPointer(hostBufferAddress);
-//        bufferInfo.setBufferSize(hostBufferSize);
-//
-//        // Register the buffer, to be able to release it on device.reset().
-//       // getDeviceContext().registerPinnedBuffer(segment, bufferInfo);
-//
-//        return segment;
-//    }
-=======
     // @Override
     // public MemorySegment allocateNonPinnedBuffer(long hostBufferSize, long
     // deviceBufferSize) {
@@ -900,6 +860,5 @@
     //
     // return segment;
     // }
->>>>>>> 9dedcd1e
 
 }