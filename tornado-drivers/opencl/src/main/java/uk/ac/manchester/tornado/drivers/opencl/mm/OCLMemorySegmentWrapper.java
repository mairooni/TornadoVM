--- conflicted
+++ resolved
@@ -96,36 +96,12 @@
 
     private MemorySegment getSegmentWithHeader(final Object reference) {
         return switch (reference) {
-<<<<<<< HEAD
-            case IntArray intArray -> intArray.getSegmentWithHeader();
-            case FloatArray floatArray -> floatArray.getSegmentWithHeader();
-            case DoubleArray doubleArray -> doubleArray.getSegmentWithHeader();
-            case LongArray longArray -> longArray.getSegmentWithHeader();
-            case ShortArray shortArray -> shortArray.getSegmentWithHeader();
-            case ByteArray byteArray -> byteArray.getSegmentWithHeader();
-            case CharArray charArray -> charArray.getSegmentWithHeader();
-            case HalfFloatArray halfFloatArray -> halfFloatArray.getSegmentWithHeader();
-            case VectorFloat2 vectorFloat2 -> vectorFloat2.getArray().getSegmentWithHeader();
-            case VectorFloat3 vectorFloat3 -> vectorFloat3.getArray().getSegmentWithHeader();
-            case VectorFloat4 vectorFloat4 -> vectorFloat4.getArray().getSegmentWithHeader();
-            case VectorFloat8 vectorFloat8 -> vectorFloat8.getArray().getSegmentWithHeader();
-            case VectorDouble2 vectorDouble2 -> vectorDouble2.getArray().getSegmentWithHeader();
-            case VectorDouble3 vectorDouble3 -> vectorDouble3.getArray().getSegmentWithHeader();
-            case VectorDouble4 vectorDouble4 -> vectorDouble4.getArray().getSegmentWithHeader();
-            case VectorDouble8 vectorDouble8 -> vectorDouble8.getArray().getSegmentWithHeader();
-            case VectorInt2 vectorInt2 -> vectorInt2.getArray().getSegmentWithHeader();
-            case VectorInt3 vectorInt3 -> vectorInt3.getArray().getSegmentWithHeader();
-            case VectorInt4 vectorInt4 -> vectorInt4.getArray().getSegmentWithHeader();
-            case VectorInt8 vectorInt8 -> vectorInt8.getArray().getSegmentWithHeader();
-            default -> (MemorySegment) reference;
-=======
-            case TornadoNativeArray tornadoNativeArray -> tornadoNativeArray.getSegment();
-            case TornadoCollectionInterface<?> tornadoCollectionInterface -> tornadoCollectionInterface.getSegment();
-            case TornadoImagesInterface<?> imagesInterface -> imagesInterface.getSegment();
-            case TornadoMatrixInterface<?> matrixInterface -> matrixInterface.getSegment();
-            case TornadoVolumesInterface<?> volumesInterface -> volumesInterface.getSegment();
+            case TornadoNativeArray tornadoNativeArray -> tornadoNativeArray.getSegmentWithHeader();
+            case TornadoCollectionInterface<?> tornadoCollectionInterface -> tornadoCollectionInterface.getSegmentWithHeader();
+            case TornadoImagesInterface<?> imagesInterface -> imagesInterface.getSegmentWithHeader();
+            case TornadoMatrixInterface<?> matrixInterface -> matrixInterface.getSegmentWithHeader();
+            case TornadoVolumesInterface<?> volumesInterface -> volumesInterface.getSegmentWithHeader();
             default -> throw new TornadoMemoryException(STR."Memory Segment not supported: \{reference.getClass()}");
->>>>>>> 20f33597
         };
     }
 
@@ -212,7 +188,7 @@
         }
 
         if (bufferSize <= 0) {
-            throw new TornadoMemoryException("[ERROR] Bytes Allocated <= 0: " + bufferSize);
+            throw new TornadoMemoryException(STR."[ERROR] Bytes Allocated <= 0: \{bufferSize}");
         }
 
         if (Tornado.FULL_DEBUG) {
