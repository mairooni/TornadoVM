/*
 * This file is part of Tornado: A heterogeneous programming framework:
 * https://github.com/beehive-lab/tornadovm
 *
 * Copyright (c) 2022, APT Group, Department of Computer Science,
 * School of Engineering, The University of Manchester. All rights reserved.
 * DO NOT ALTER OR REMOVE COPYRIGHT NOTICES OR THIS FILE HEADER.
 *
 * This code is free software; you can redistribute it and/or modify it
 * under the terms of the GNU General Public License version 2 only, as
 * published by the Free Software Foundation.
 *
 * This code is distributed in the hope that it will be useful, but WITHOUT
 * ANY WARRANTY; without even the implied warranty of MERCHANTABILITY or
 * FITNESS FOR A PARTICULAR PURPOSE. See the GNU General Public License
 * version 2 for more details (a copy is included in the LICENSE file that
 * accompanied this code).
 *
 * You should have received a copy of the GNU General Public License version
 * 2 along with this work; if not, write to the Free Software Foundation,
 * Inc., 51 Franklin St, Fifth Floor, Boston, MA 02110-1301 USA.
 *
 */
package uk.ac.manchester.tornado.drivers.ptx.mm;

import static uk.ac.manchester.tornado.runtime.TornadoCoreRuntime.getVMConfig;
import static uk.ac.manchester.tornado.runtime.common.RuntimeUtilities.humanReadableByteCount;
import static uk.ac.manchester.tornado.runtime.common.Tornado.info;
import static uk.ac.manchester.tornado.runtime.common.Tornado.warn;

import java.lang.reflect.Array;
import java.util.ArrayList;
import java.util.List;

import jdk.vm.ci.meta.JavaKind;
import uk.ac.manchester.tornado.api.exceptions.TornadoInternalError;
import uk.ac.manchester.tornado.api.exceptions.TornadoMemoryException;
import uk.ac.manchester.tornado.api.exceptions.TornadoRuntimeException;
import uk.ac.manchester.tornado.api.internal.annotations.Payload;
import uk.ac.manchester.tornado.api.memory.XPUBuffer;
import uk.ac.manchester.tornado.api.types.arrays.ByteArray;
import uk.ac.manchester.tornado.api.types.arrays.CharArray;
import uk.ac.manchester.tornado.api.types.arrays.DoubleArray;
import uk.ac.manchester.tornado.api.types.arrays.FloatArray;
import uk.ac.manchester.tornado.api.types.arrays.IntArray;
import uk.ac.manchester.tornado.api.types.arrays.LongArray;
import uk.ac.manchester.tornado.api.types.arrays.ShortArray;
import uk.ac.manchester.tornado.api.types.arrays.TornadoNativeArray;
import uk.ac.manchester.tornado.api.types.common.PrimitiveStorage;
import uk.ac.manchester.tornado.drivers.ptx.PTXDeviceContext;
import uk.ac.manchester.tornado.runtime.common.Tornado;
import uk.ac.manchester.tornado.runtime.utils.TornadoUtils;

public class PTXVectorWrapper implements XPUBuffer {

    private static final int INIT_VALUE = -1;
    protected final PTXDeviceContext deviceContext;
    private final int arrayHeaderSize;
    private final int arrayLengthOffset;
    private final long batchSize;
    private final JavaKind kind;
    private long buffer;
    private long bufferSize;
    private long setSubRegionSize;

    public PTXVectorWrapper(final PTXDeviceContext device, final Object object, long batchSize) {
        TornadoInternalError.guarantee(object instanceof PrimitiveStorage, "Expecting a PrimitiveStorage type");
        this.deviceContext = device;
        this.batchSize = batchSize;
        this.buffer = INIT_VALUE;
        Object payload = TornadoUtils.getAnnotatedObjectFromField(object, Payload.class);
        this.kind = getJavaKind(payload.getClass());
        this.bufferSize = sizeOf(payload);
        this.arrayLengthOffset = getVMConfig().arrayOopDescLengthOffset();
        this.arrayHeaderSize = getVMConfig().getArrayBaseOffset(kind);
    }

    public long getBatchSize() {
        return batchSize;
    }

    @Override
    public void allocate(Object value, long batchSize) {
        TornadoInternalError.guarantee(value instanceof PrimitiveStorage, "Expecting a PrimitiveStorage type");
        final Object hostArray = TornadoUtils.getAnnotatedObjectFromField(value, Payload.class);
        if (batchSize <= 0) {
            bufferSize = sizeOf(hostArray);
        } else {
            bufferSize = batchSize;
        }

        if (bufferSize <= 0) {
            throw new TornadoMemoryException("[ERROR] Bytes Allocated <= 0: " + bufferSize);
        }

        this.buffer = deviceContext.getBufferProvider().getOrAllocateBufferWithSize(bufferSize);

        if (Tornado.FULL_DEBUG) {
            info("allocated: array kind=%s, size=%s, length offset=%d, header size=%d", kind.getJavaName(), humanReadableByteCount(bufferSize, true), arrayLengthOffset, arrayHeaderSize);
            info("allocated: %s", toString());
        }

    }

    @Override
    public void deallocate() {
        TornadoInternalError.guarantee(buffer != INIT_VALUE, "Fatal error: trying to deallocate an invalid buffer");

        deviceContext.getBufferProvider().markBufferReleased(buffer, bufferSize);
        buffer = INIT_VALUE;
        bufferSize = INIT_VALUE;

        if (Tornado.FULL_DEBUG) {
            info("deallocated: array kind=%s, size=%s, length offset=%d, header size=%d", kind.getJavaName(), humanReadableByteCount(bufferSize, true), arrayLengthOffset, arrayHeaderSize);
            info("deallocated: %s", toString());
        }
    }

    @Override
    public long size() {
        return bufferSize;
    }

    @Override
    public void setSizeSubRegion(long batchSize) {
        this.setSubRegionSize = batchSize;
    }

    @Override
    public int enqueueRead(long executionPlanId, final Object value, long hostOffset, final int[] events, boolean useDeps) {
        TornadoInternalError.guarantee(value instanceof PrimitiveStorage, "Expecting a PrimitiveStorage type");
        final Object actualValue = TornadoUtils.getAnnotatedObjectFromField(value, Payload.class);
        if (actualValue == null) {
            throw new TornadoRuntimeException("[ERROR] output data is NULL");
        }
        final int returnEvent = enqueueReadArrayData(executionPlanId, toBuffer(), bufferSize, actualValue, hostOffset, (useDeps) ? events : null);
        return useDeps ? returnEvent : -1;
    }

    /**
     * Copy data from the device to the main host.
     *
     * @param address
     *     Device Buffer ID
     * @param bytes
     *     Bytes to be copied back to the host
     * @param value
     *     Host array that resides the final data
     * @param waitEvents
     *     List of events to wait for.
     * @return Event information
     */
    private int enqueueReadArrayData(long executionPlanId, long address, long bytes, Object value, long hostOffset, int[] waitEvents) {
        return switch (kind) {
<<<<<<< HEAD
            case JavaKind.Int -> deviceContext.enqueueReadBuffer(address, bytes, (int[]) value, hostOffset, waitEvents);
            case JavaKind.Float -> deviceContext.enqueueReadBuffer(address, bytes, (float[]) value, hostOffset, waitEvents);
            case JavaKind.Double -> deviceContext.enqueueReadBuffer(address, bytes, (double[]) value, hostOffset, waitEvents);
            case JavaKind.Long -> deviceContext.enqueueReadBuffer(address, bytes, (long[]) value, hostOffset, waitEvents);
            case JavaKind.Short -> deviceContext.enqueueReadBuffer(address, bytes, (short[]) value, hostOffset, waitEvents);
            case JavaKind.Byte -> deviceContext.enqueueReadBuffer(address, bytes, (byte[]) value, hostOffset, waitEvents);
            case JavaKind.Object -> deviceContext.enqueueReadBuffer(address, bytes, ((TornadoNativeArray) value).getSegmentWithHeader().address(), hostOffset, waitEvents);
=======
            case JavaKind.Int -> deviceContext.enqueueReadBuffer(executionPlanId, address, bytes, (int[]) value, hostOffset, waitEvents);
            case JavaKind.Float -> deviceContext.enqueueReadBuffer(executionPlanId, address, bytes, (float[]) value, hostOffset, waitEvents);
            case JavaKind.Double -> deviceContext.enqueueReadBuffer(executionPlanId, address, bytes, (double[]) value, hostOffset, waitEvents);
            case JavaKind.Long -> deviceContext.enqueueReadBuffer(executionPlanId, address, bytes, (long[]) value, hostOffset, waitEvents);
            case JavaKind.Short -> deviceContext.enqueueReadBuffer(executionPlanId, address, bytes, (short[]) value, hostOffset, waitEvents);
            case JavaKind.Byte -> deviceContext.enqueueReadBuffer(executionPlanId, address, bytes, (byte[]) value, hostOffset, waitEvents);
            case JavaKind.Object -> deviceContext.enqueueReadBuffer(executionPlanId, address, bytes, ((TornadoNativeArray) value).getSegment().address(), hostOffset, waitEvents);
>>>>>>> 20f33597
            default -> throw new TornadoRuntimeException("Type not supported: " + value.getClass());
        };
    }

    @Override
    public List<Integer> enqueueWrite(long executionPlanId, final Object value, long batchSize, long hostOffset, final int[] events, boolean useDeps) {
        TornadoInternalError.guarantee(value instanceof PrimitiveStorage, "Expecting a PrimitiveStorage type");
        final Object array = TornadoUtils.getAnnotatedObjectFromField(value, Payload.class);
        ArrayList<Integer> listEvents = new ArrayList<>();

        if (array == null) {
            throw new TornadoRuntimeException("ERROR] Data to be copied is NULL");
        }
        final int returnEvent = enqueueWriteArrayData(executionPlanId, toBuffer(), bufferSize, array, hostOffset, (useDeps) ? events : null);
        listEvents.add(returnEvent);
        return useDeps ? listEvents : null;
    }

    private int enqueueWriteArrayData(long executionPlanId, long address, long bytes, Object value, long hostOffset, int[] waitEvents) {
        return switch (kind) {
<<<<<<< HEAD
            case JavaKind.Int -> deviceContext.enqueueWriteBuffer(address, bytes, (int[]) value, hostOffset, waitEvents);
            case JavaKind.Float -> deviceContext.enqueueWriteBuffer(address, bytes, (float[]) value, hostOffset, waitEvents);
            case JavaKind.Double -> deviceContext.enqueueWriteBuffer(address, bytes, (double[]) value, hostOffset, waitEvents);
            case JavaKind.Long -> deviceContext.enqueueWriteBuffer(address, bytes, (long[]) value, hostOffset, waitEvents);
            case JavaKind.Short -> deviceContext.enqueueWriteBuffer(address, bytes, (short[]) value, hostOffset, waitEvents);
            case JavaKind.Byte -> deviceContext.enqueueWriteBuffer(address, bytes, (byte[]) value, hostOffset, waitEvents);
            case JavaKind.Object -> deviceContext.enqueueWriteBuffer(address, bytes, ((TornadoNativeArray) value).getSegmentWithHeader().address(), hostOffset, waitEvents);
=======
            case JavaKind.Int -> deviceContext.enqueueWriteBuffer(executionPlanId, address, bytes, (int[]) value, hostOffset, waitEvents);
            case JavaKind.Float -> deviceContext.enqueueWriteBuffer(executionPlanId, address, bytes, (float[]) value, hostOffset, waitEvents);
            case JavaKind.Double -> deviceContext.enqueueWriteBuffer(executionPlanId, address, bytes, (double[]) value, hostOffset, waitEvents);
            case JavaKind.Long -> deviceContext.enqueueWriteBuffer(executionPlanId, address, bytes, (long[]) value, hostOffset, waitEvents);
            case JavaKind.Short -> deviceContext.enqueueWriteBuffer(executionPlanId, address, bytes, (short[]) value, hostOffset, waitEvents);
            case JavaKind.Byte -> deviceContext.enqueueWriteBuffer(executionPlanId, address, bytes, (byte[]) value, hostOffset, waitEvents);
            case JavaKind.Object -> deviceContext.enqueueWriteBuffer(executionPlanId, address, bytes, ((TornadoNativeArray) value).getSegment().address(), hostOffset, waitEvents);
>>>>>>> 20f33597
            default -> throw new TornadoRuntimeException("Type not supported: " + value.getClass());
        };
    }

    @Override
    public void read(long executionPlanId, final Object value) {
        // TODO: reading with offset != 0
        read(executionPlanId, value, 0, 0, null, false);
    }

    @Override
    public int read(long executionPlanId, final Object value, long hostOffset, long partialReadSize, int[] events, boolean useDeps) {
        TornadoInternalError.guarantee(value instanceof PrimitiveStorage, "Expecting a PrimitiveStorage type");
        final Object array = TornadoUtils.getAnnotatedObjectFromField(value, Payload.class);
        if (array == null) {
            throw new TornadoRuntimeException("[ERROR] output data is NULL");
        }

        return readArrayData(executionPlanId, toBuffer(), bufferSize, array, hostOffset, (useDeps) ? events : null);
    }

    private int readArrayData(long executionPlanId, long address, long bytes, Object value, long hostOffset, int[] waitEvents) {
        return switch (kind) {
<<<<<<< HEAD
            case JavaKind.Int -> deviceContext.readBuffer(address, bytes, (int[]) value, hostOffset, waitEvents);
            case JavaKind.Float -> deviceContext.readBuffer(address, bytes, (float[]) value, hostOffset, waitEvents);
            case JavaKind.Double -> deviceContext.readBuffer(address, bytes, (double[]) value, hostOffset, waitEvents);
            case JavaKind.Long -> deviceContext.readBuffer(address, bytes, (long[]) value, hostOffset, waitEvents);
            case JavaKind.Short -> deviceContext.readBuffer(address, bytes, (short[]) value, hostOffset, waitEvents);
            case JavaKind.Byte -> deviceContext.readBuffer(address, bytes, (byte[]) value, hostOffset, waitEvents);
            case JavaKind.Object -> deviceContext.readBuffer(address, bytes, ((TornadoNativeArray) value).getSegmentWithHeader().address(), hostOffset, waitEvents);
=======
            case JavaKind.Int -> deviceContext.readBuffer(executionPlanId, address, bytes, (int[]) value, hostOffset, waitEvents);
            case JavaKind.Float -> deviceContext.readBuffer(executionPlanId, address, bytes, (float[]) value, hostOffset, waitEvents);
            case JavaKind.Double -> deviceContext.readBuffer(executionPlanId, address, bytes, (double[]) value, hostOffset, waitEvents);
            case JavaKind.Long -> deviceContext.readBuffer(executionPlanId, address, bytes, (long[]) value, hostOffset, waitEvents);
            case JavaKind.Short -> deviceContext.readBuffer(executionPlanId, address, bytes, (short[]) value, hostOffset, waitEvents);
            case JavaKind.Byte -> deviceContext.readBuffer(executionPlanId, address, bytes, (byte[]) value, hostOffset, waitEvents);
            case JavaKind.Object -> deviceContext.readBuffer(executionPlanId, address, bytes, ((TornadoNativeArray) value).getSegment().address(), hostOffset, waitEvents);
>>>>>>> 20f33597
            default -> throw new TornadoRuntimeException("Type not supported: " + value.getClass());
        };
    }

    private long sizeOf(final Object array) {
        return ((long) Array.getLength(array) * (long) kind.getByteCount());
    }

    @Override
    public long toBuffer() {
        return buffer;
    }

    @Override
    public void setBuffer(XPUBufferWrapper bufferWrapper) {
        TornadoInternalError.shouldNotReachHere();
    }

    @Override
    public long getBufferOffset() {
        return 0;
    }

    @Override
    public String toString() {
        return String.format("buffer<%s> %s", kind.getJavaName(), humanReadableByteCount(bufferSize, true));
    }

    @Override
    public void write(long executionPlanId, final Object value) {
        TornadoInternalError.guarantee(value instanceof PrimitiveStorage, "Expecting a PrimitiveStorage type");
        final Object array = TornadoUtils.getAnnotatedObjectFromField(value, Payload.class);
        if (array == null) {
            throw new TornadoRuntimeException("[ERROR] data is NULL");
        }
        // TODO: Writing with offset != 0
        writeArrayData(executionPlanId, toBuffer(), bufferSize, array, 0, null);
    }

    private void writeArrayData(long executionPlanId, long address, long bytes, Object value, long hostOffset, int[] waitEvents) {
        switch (kind) {
<<<<<<< HEAD
            case JavaKind.Int -> deviceContext.writeBuffer(address, bytes, (int[]) value, (int) hostOffset, waitEvents);
            case JavaKind.Float -> deviceContext.writeBuffer(address, bytes, (float[]) value, (int) hostOffset, waitEvents);
            case JavaKind.Double -> deviceContext.writeBuffer(address, bytes, (double[]) value, (int) hostOffset, waitEvents);
            case JavaKind.Long -> deviceContext.writeBuffer(address, bytes, (long[]) value, (int) hostOffset, waitEvents);
            case JavaKind.Short -> deviceContext.writeBuffer(address, bytes, (short[]) value, hostOffset, waitEvents);
            case JavaKind.Byte -> deviceContext.writeBuffer(address, bytes, (byte[]) value, hostOffset, waitEvents);
            case JavaKind.Object -> deviceContext.writeBuffer(address, bytes, ((TornadoNativeArray) value).getSegmentWithHeader().address(), hostOffset, waitEvents);
            default -> throw new TornadoRuntimeException("Type not supported: " + value.getClass());
=======
            case JavaKind.Int -> deviceContext.writeBuffer(executionPlanId, address, bytes, (int[]) value, (int) hostOffset, waitEvents);
            case JavaKind.Float -> deviceContext.writeBuffer(executionPlanId, address, bytes, (float[]) value, (int) hostOffset, waitEvents);
            case JavaKind.Double -> deviceContext.writeBuffer(executionPlanId, address, bytes, (double[]) value, (int) hostOffset, waitEvents);
            case JavaKind.Long -> deviceContext.writeBuffer(executionPlanId, address, bytes, (long[]) value, (int) hostOffset, waitEvents);
            case JavaKind.Short -> deviceContext.writeBuffer(executionPlanId, address, bytes, (short[]) value, hostOffset, waitEvents);
            case JavaKind.Byte -> deviceContext.writeBuffer(executionPlanId, address, bytes, (byte[]) value, hostOffset, waitEvents);
            case JavaKind.Object -> deviceContext.writeBuffer(executionPlanId, address, bytes, ((TornadoNativeArray) value).getSegment().address(), hostOffset, waitEvents);
            default -> throw new TornadoRuntimeException(STR."Type not supported: \{value.getClass()}");
>>>>>>> 20f33597
        }
    }

    private JavaKind getJavaKind(Class<?> type) {
        if (type.isArray()) {
            if (type == int[].class) {
                return JavaKind.Int;
            } else if (type == float[].class) {
                return JavaKind.Float;
            } else if (type == double[].class) {
                return JavaKind.Double;
            } else if (type == long[].class) {
                return JavaKind.Long;
            } else if (type == short[].class) {
                return JavaKind.Short;
            } else if (type == byte[].class) {
                return JavaKind.Byte;
            } else {
                warn("cannot wrap field: array type=%s", type.getName());
            }
        } else if (type == FloatArray.class || type == IntArray.class || type == DoubleArray.class || type == LongArray.class || type == ShortArray.class || type == CharArray.class || type == ByteArray.class) {
            return JavaKind.Object;
        } else {
            TornadoInternalError.shouldNotReachHere("The type should be an array");
        }
        return null;
    }

    @Override
    public long getSizeSubRegionSize() {
        return setSubRegionSize;
    }

    @Override
    public int[] getIntBuffer() {
        return XPUBuffer.super.getIntBuffer();
    }

    @Override
    public void setIntBuffer(int[] arr) {
        XPUBuffer.super.setIntBuffer(arr);
    }

}<|MERGE_RESOLUTION|>--- conflicted
+++ resolved
@@ -90,7 +90,7 @@
         }
 
         if (bufferSize <= 0) {
-            throw new TornadoMemoryException("[ERROR] Bytes Allocated <= 0: " + bufferSize);
+            throw new TornadoMemoryException(STR."[ERROR] Bytes Allocated <= 0: \{bufferSize}");
         }
 
         this.buffer = deviceContext.getBufferProvider().getOrAllocateBufferWithSize(bufferSize);
@@ -152,24 +152,14 @@
      */
     private int enqueueReadArrayData(long executionPlanId, long address, long bytes, Object value, long hostOffset, int[] waitEvents) {
         return switch (kind) {
-<<<<<<< HEAD
-            case JavaKind.Int -> deviceContext.enqueueReadBuffer(address, bytes, (int[]) value, hostOffset, waitEvents);
-            case JavaKind.Float -> deviceContext.enqueueReadBuffer(address, bytes, (float[]) value, hostOffset, waitEvents);
-            case JavaKind.Double -> deviceContext.enqueueReadBuffer(address, bytes, (double[]) value, hostOffset, waitEvents);
-            case JavaKind.Long -> deviceContext.enqueueReadBuffer(address, bytes, (long[]) value, hostOffset, waitEvents);
-            case JavaKind.Short -> deviceContext.enqueueReadBuffer(address, bytes, (short[]) value, hostOffset, waitEvents);
-            case JavaKind.Byte -> deviceContext.enqueueReadBuffer(address, bytes, (byte[]) value, hostOffset, waitEvents);
-            case JavaKind.Object -> deviceContext.enqueueReadBuffer(address, bytes, ((TornadoNativeArray) value).getSegmentWithHeader().address(), hostOffset, waitEvents);
-=======
             case JavaKind.Int -> deviceContext.enqueueReadBuffer(executionPlanId, address, bytes, (int[]) value, hostOffset, waitEvents);
             case JavaKind.Float -> deviceContext.enqueueReadBuffer(executionPlanId, address, bytes, (float[]) value, hostOffset, waitEvents);
             case JavaKind.Double -> deviceContext.enqueueReadBuffer(executionPlanId, address, bytes, (double[]) value, hostOffset, waitEvents);
             case JavaKind.Long -> deviceContext.enqueueReadBuffer(executionPlanId, address, bytes, (long[]) value, hostOffset, waitEvents);
             case JavaKind.Short -> deviceContext.enqueueReadBuffer(executionPlanId, address, bytes, (short[]) value, hostOffset, waitEvents);
             case JavaKind.Byte -> deviceContext.enqueueReadBuffer(executionPlanId, address, bytes, (byte[]) value, hostOffset, waitEvents);
-            case JavaKind.Object -> deviceContext.enqueueReadBuffer(executionPlanId, address, bytes, ((TornadoNativeArray) value).getSegment().address(), hostOffset, waitEvents);
->>>>>>> 20f33597
-            default -> throw new TornadoRuntimeException("Type not supported: " + value.getClass());
+            case JavaKind.Object -> deviceContext.enqueueReadBuffer(executionPlanId, address, bytes, ((TornadoNativeArray) value).getSegmentWithHeader().address(), hostOffset, waitEvents);
+            default -> throw new TornadoRuntimeException(STR."Type not supported: \{value.getClass()}");
         };
     }
 
@@ -189,24 +179,14 @@
 
     private int enqueueWriteArrayData(long executionPlanId, long address, long bytes, Object value, long hostOffset, int[] waitEvents) {
         return switch (kind) {
-<<<<<<< HEAD
-            case JavaKind.Int -> deviceContext.enqueueWriteBuffer(address, bytes, (int[]) value, hostOffset, waitEvents);
-            case JavaKind.Float -> deviceContext.enqueueWriteBuffer(address, bytes, (float[]) value, hostOffset, waitEvents);
-            case JavaKind.Double -> deviceContext.enqueueWriteBuffer(address, bytes, (double[]) value, hostOffset, waitEvents);
-            case JavaKind.Long -> deviceContext.enqueueWriteBuffer(address, bytes, (long[]) value, hostOffset, waitEvents);
-            case JavaKind.Short -> deviceContext.enqueueWriteBuffer(address, bytes, (short[]) value, hostOffset, waitEvents);
-            case JavaKind.Byte -> deviceContext.enqueueWriteBuffer(address, bytes, (byte[]) value, hostOffset, waitEvents);
-            case JavaKind.Object -> deviceContext.enqueueWriteBuffer(address, bytes, ((TornadoNativeArray) value).getSegmentWithHeader().address(), hostOffset, waitEvents);
-=======
             case JavaKind.Int -> deviceContext.enqueueWriteBuffer(executionPlanId, address, bytes, (int[]) value, hostOffset, waitEvents);
             case JavaKind.Float -> deviceContext.enqueueWriteBuffer(executionPlanId, address, bytes, (float[]) value, hostOffset, waitEvents);
             case JavaKind.Double -> deviceContext.enqueueWriteBuffer(executionPlanId, address, bytes, (double[]) value, hostOffset, waitEvents);
             case JavaKind.Long -> deviceContext.enqueueWriteBuffer(executionPlanId, address, bytes, (long[]) value, hostOffset, waitEvents);
             case JavaKind.Short -> deviceContext.enqueueWriteBuffer(executionPlanId, address, bytes, (short[]) value, hostOffset, waitEvents);
             case JavaKind.Byte -> deviceContext.enqueueWriteBuffer(executionPlanId, address, bytes, (byte[]) value, hostOffset, waitEvents);
-            case JavaKind.Object -> deviceContext.enqueueWriteBuffer(executionPlanId, address, bytes, ((TornadoNativeArray) value).getSegment().address(), hostOffset, waitEvents);
->>>>>>> 20f33597
-            default -> throw new TornadoRuntimeException("Type not supported: " + value.getClass());
+            case JavaKind.Object -> deviceContext.enqueueWriteBuffer(executionPlanId, address, bytes, ((TornadoNativeArray) value).getSegmentWithHeader().address(), hostOffset, waitEvents);
+            default -> throw new TornadoRuntimeException(STR."Type not supported: \{value.getClass()}");
         };
     }
 
@@ -229,24 +209,14 @@
 
     private int readArrayData(long executionPlanId, long address, long bytes, Object value, long hostOffset, int[] waitEvents) {
         return switch (kind) {
-<<<<<<< HEAD
-            case JavaKind.Int -> deviceContext.readBuffer(address, bytes, (int[]) value, hostOffset, waitEvents);
-            case JavaKind.Float -> deviceContext.readBuffer(address, bytes, (float[]) value, hostOffset, waitEvents);
-            case JavaKind.Double -> deviceContext.readBuffer(address, bytes, (double[]) value, hostOffset, waitEvents);
-            case JavaKind.Long -> deviceContext.readBuffer(address, bytes, (long[]) value, hostOffset, waitEvents);
-            case JavaKind.Short -> deviceContext.readBuffer(address, bytes, (short[]) value, hostOffset, waitEvents);
-            case JavaKind.Byte -> deviceContext.readBuffer(address, bytes, (byte[]) value, hostOffset, waitEvents);
-            case JavaKind.Object -> deviceContext.readBuffer(address, bytes, ((TornadoNativeArray) value).getSegmentWithHeader().address(), hostOffset, waitEvents);
-=======
             case JavaKind.Int -> deviceContext.readBuffer(executionPlanId, address, bytes, (int[]) value, hostOffset, waitEvents);
             case JavaKind.Float -> deviceContext.readBuffer(executionPlanId, address, bytes, (float[]) value, hostOffset, waitEvents);
             case JavaKind.Double -> deviceContext.readBuffer(executionPlanId, address, bytes, (double[]) value, hostOffset, waitEvents);
             case JavaKind.Long -> deviceContext.readBuffer(executionPlanId, address, bytes, (long[]) value, hostOffset, waitEvents);
             case JavaKind.Short -> deviceContext.readBuffer(executionPlanId, address, bytes, (short[]) value, hostOffset, waitEvents);
             case JavaKind.Byte -> deviceContext.readBuffer(executionPlanId, address, bytes, (byte[]) value, hostOffset, waitEvents);
-            case JavaKind.Object -> deviceContext.readBuffer(executionPlanId, address, bytes, ((TornadoNativeArray) value).getSegment().address(), hostOffset, waitEvents);
->>>>>>> 20f33597
-            default -> throw new TornadoRuntimeException("Type not supported: " + value.getClass());
+            case JavaKind.Object -> deviceContext.readBuffer(executionPlanId, address, bytes, ((TornadoNativeArray) value).getSegmentWithHeader().address(), hostOffset, waitEvents);
+            default -> throw new TornadoRuntimeException(STR."Type not supported: \{value.getClass()}");
         };
     }
 
@@ -287,25 +257,14 @@
 
     private void writeArrayData(long executionPlanId, long address, long bytes, Object value, long hostOffset, int[] waitEvents) {
         switch (kind) {
-<<<<<<< HEAD
-            case JavaKind.Int -> deviceContext.writeBuffer(address, bytes, (int[]) value, (int) hostOffset, waitEvents);
-            case JavaKind.Float -> deviceContext.writeBuffer(address, bytes, (float[]) value, (int) hostOffset, waitEvents);
-            case JavaKind.Double -> deviceContext.writeBuffer(address, bytes, (double[]) value, (int) hostOffset, waitEvents);
-            case JavaKind.Long -> deviceContext.writeBuffer(address, bytes, (long[]) value, (int) hostOffset, waitEvents);
-            case JavaKind.Short -> deviceContext.writeBuffer(address, bytes, (short[]) value, hostOffset, waitEvents);
-            case JavaKind.Byte -> deviceContext.writeBuffer(address, bytes, (byte[]) value, hostOffset, waitEvents);
-            case JavaKind.Object -> deviceContext.writeBuffer(address, bytes, ((TornadoNativeArray) value).getSegmentWithHeader().address(), hostOffset, waitEvents);
-            default -> throw new TornadoRuntimeException("Type not supported: " + value.getClass());
-=======
             case JavaKind.Int -> deviceContext.writeBuffer(executionPlanId, address, bytes, (int[]) value, (int) hostOffset, waitEvents);
             case JavaKind.Float -> deviceContext.writeBuffer(executionPlanId, address, bytes, (float[]) value, (int) hostOffset, waitEvents);
             case JavaKind.Double -> deviceContext.writeBuffer(executionPlanId, address, bytes, (double[]) value, (int) hostOffset, waitEvents);
             case JavaKind.Long -> deviceContext.writeBuffer(executionPlanId, address, bytes, (long[]) value, (int) hostOffset, waitEvents);
             case JavaKind.Short -> deviceContext.writeBuffer(executionPlanId, address, bytes, (short[]) value, hostOffset, waitEvents);
             case JavaKind.Byte -> deviceContext.writeBuffer(executionPlanId, address, bytes, (byte[]) value, hostOffset, waitEvents);
-            case JavaKind.Object -> deviceContext.writeBuffer(executionPlanId, address, bytes, ((TornadoNativeArray) value).getSegment().address(), hostOffset, waitEvents);
+            case JavaKind.Object -> deviceContext.writeBuffer(executionPlanId, address, bytes, ((TornadoNativeArray) value).getSegmentWithHeader().address(), hostOffset, waitEvents);
             default -> throw new TornadoRuntimeException(STR."Type not supported: \{value.getClass()}");
->>>>>>> 20f33597
         }
     }
 
