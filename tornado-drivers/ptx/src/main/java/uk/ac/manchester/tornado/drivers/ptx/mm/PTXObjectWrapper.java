/*
 * This file is part of Tornado: A heterogeneous programming framework:
 * https://github.com/beehive-lab/tornadovm
 *
 * Copyright (c) 2020,2024 APT Group, Department of Computer Science,
 * School of Engineering, The University of Manchester. All rights reserved.
 * DO NOT ALTER OR REMOVE COPYRIGHT NOTICES OR THIS FILE HEADER.
 *
 * This code is free software; you can redistribute it and/or modify it
 * under the terms of the GNU General Public License version 2 only, as
 * published by the Free Software Foundation.
 *
 * This code is distributed in the hope that it will be useful, but WITHOUT
 * ANY WARRANTY; without even the implied warranty of MERCHANTABILITY or
 * FITNESS FOR A PARTICULAR PURPOSE. See the GNU General Public License
 * version 2 for more details (a copy is included in the LICENSE file that
 * accompanied this code).
 *
 * You should have received a copy of the GNU General Public License version
 * 2 along with this work; if not, write to the Free Software Foundation,
 * Inc., 51 Franklin St, Fifth Floor, Boston, MA 02110-1301 USA.
 *
 */
package uk.ac.manchester.tornado.drivers.ptx.mm;

import static uk.ac.manchester.tornado.api.exceptions.TornadoInternalError.shouldNotReachHere;
import static uk.ac.manchester.tornado.api.exceptions.TornadoInternalError.unimplemented;
import static uk.ac.manchester.tornado.runtime.TornadoCoreRuntime.getVMConfig;
import static uk.ac.manchester.tornado.runtime.TornadoCoreRuntime.getVMRuntime;
import static uk.ac.manchester.tornado.runtime.common.Tornado.DEBUG;
import static uk.ac.manchester.tornado.runtime.common.Tornado.debug;
import static uk.ac.manchester.tornado.runtime.common.Tornado.trace;
import static uk.ac.manchester.tornado.runtime.common.Tornado.warn;

import java.lang.reflect.Field;
import java.nio.ByteBuffer;
import java.util.ArrayList;
import java.util.Arrays;
import java.util.List;

import jdk.vm.ci.hotspot.HotSpotResolvedJavaField;
import jdk.vm.ci.hotspot.HotSpotResolvedJavaType;
import uk.ac.manchester.tornado.api.exceptions.TornadoInternalError;
import uk.ac.manchester.tornado.api.exceptions.TornadoMemoryException;
import uk.ac.manchester.tornado.api.internal.annotations.Vector;
import uk.ac.manchester.tornado.api.memory.XPUBuffer;
import uk.ac.manchester.tornado.api.types.arrays.ByteArray;
import uk.ac.manchester.tornado.api.types.arrays.DoubleArray;
import uk.ac.manchester.tornado.api.types.arrays.FloatArray;
import uk.ac.manchester.tornado.api.types.arrays.HalfFloatArray;
import uk.ac.manchester.tornado.api.types.arrays.IntArray;
import uk.ac.manchester.tornado.api.types.arrays.LongArray;
import uk.ac.manchester.tornado.api.types.arrays.ShortArray;
import uk.ac.manchester.tornado.drivers.ptx.PTXDeviceContext;
import uk.ac.manchester.tornado.runtime.common.RuntimeUtilities;
import uk.ac.manchester.tornado.runtime.utils.TornadoUtils;

public class PTXObjectWrapper implements XPUBuffer {

    private static final int BYTES_OBJECT_REFERENCE = 8;
    private final Class<?> type;
    private final PTXDeviceContext deviceContext;
    private long address;
    private ByteBuffer buffer;
    private HotSpotResolvedJavaType resolvedType;
    private HotSpotResolvedJavaField[] fields;
    private FieldBuffer[] wrappedFields;
    private int hubOffset;
    private int fieldsOffset;
    private long subRegionSize;

    public PTXObjectWrapper(final PTXDeviceContext device, Object object) {
        this.type = object.getClass();
        this.deviceContext = device;

        hubOffset = getVMConfig().hubOffset;
        fieldsOffset = getVMConfig().instanceKlassFieldsOffset();

        resolvedType = (HotSpotResolvedJavaType) getVMRuntime().getHostJVMCIBackend().getMetaAccess().lookupJavaType(object.getClass());

        fields = (HotSpotResolvedJavaField[]) resolvedType.getInstanceFields(false);
        sortFieldsByOffset();

        wrappedFields = new FieldBuffer[fields.length];

        for (int index = 0; index < fields.length; index++) {
            HotSpotResolvedJavaField field = fields[index];
            final Field reflectedField = getField(type, field.getName());
            final Class<?> type = reflectedField.getType();

            if (DEBUG) {
                trace("field: name=%s, kind=%s, offset=%d", field.getName(), type.getName(), field.getOffset());
            }

            XPUBuffer wrappedField = null;
            if (type.isArray()) {
                if (type == int[].class) {
                    wrappedField = new PTXIntArrayWrapper(deviceContext);
                } else if (type == float[].class) {
                    wrappedField = new PTXFloatArrayWrapper(deviceContext);
                } else if (type == double[].class) {
                    wrappedField = new PTXDoubleArrayWrapper(deviceContext);
                } else if (type == long[].class) {
                    wrappedField = new PTXLongArrayWrapper(deviceContext);
                } else if (type == short[].class) {
                    wrappedField = new PTXShortArrayWrapper(deviceContext);
                } else if (type == byte[].class) {
                    wrappedField = new PTXByteArrayWrapper(deviceContext);
                } else {
                    warn("cannot wrap field: array type=%s", type.getName());
                }
            } else if (type == FloatArray.class) {
                Object objectFromField = TornadoUtils.getObjectFromField(reflectedField, object);
                wrappedField = new PTXMemorySegmentWrapper(device, ((FloatArray) objectFromField).getSegmentWithHeader().byteSize(), 0);
            } else if (type == ByteArray.class) {
                Object objectFromField = TornadoUtils.getObjectFromField(reflectedField, object);
                wrappedField = new PTXMemorySegmentWrapper(device, ((ByteArray) objectFromField).getSegmentWithHeader().byteSize(), 0);
            } else if (type == DoubleArray.class) {
                Object objectFromField = TornadoUtils.getObjectFromField(reflectedField, object);
                wrappedField = new PTXMemorySegmentWrapper(device, ((DoubleArray) objectFromField).getSegmentWithHeader().byteSize(), 0);
            } else if (type == IntArray.class) {
                Object objectFromField = TornadoUtils.getObjectFromField(reflectedField, object);
                wrappedField = new PTXMemorySegmentWrapper(device, ((IntArray) objectFromField).getSegmentWithHeader().byteSize(), 0);
            } else if (type == ShortArray.class) {
                Object objectFromField = TornadoUtils.getObjectFromField(reflectedField, object);
                wrappedField = new PTXMemorySegmentWrapper(device, ((ShortArray) objectFromField).getSegmentWithHeader().byteSize(), 0);
            } else if (type == LongArray.class) {
                Object objectFromField = TornadoUtils.getObjectFromField(reflectedField, object);
<<<<<<< HEAD
                wrappedField = new PTXMemorySegmentWrapper(device, ((LongArray) objectFromField).getSegment().byteSize(), 0);
            } else if (type == HalfFloatArray.class) {
                Object objectFromField = TornadoUtils.getObjectFromField(reflectedField, object);
                wrappedField = new PTXMemorySegmentWrapper(device, ((HalfFloatArray) objectFromField).getSegment().byteSize(), 0);
=======
                wrappedField = new PTXMemorySegmentWrapper(device, ((LongArray) objectFromField).getSegmentWithHeader().byteSize(), 0);
>>>>>>> 501a0d9f
            } else if (object.getClass().getAnnotation(Vector.class) != null) {
                wrappedField = new PTXVectorWrapper(device, TornadoUtils.getObjectFromField(reflectedField, object), 0);
            } else if (field.getJavaKind().isObject()) {
                // We capture the field by the scope definition of the input
                // lambda expression
                wrappedField = new PTXObjectWrapper(device, TornadoUtils.getObjectFromField(reflectedField, object));
            }

            if (wrappedField != null) {
                wrappedFields[index] = new FieldBuffer(reflectedField, wrappedField);
            }
        }

        if (buffer == null) {
            buffer = ByteBuffer.allocate((int) getObjectSize());
            buffer.order(deviceContext.getByteOrder());
        }
    }

    @Override
    public void allocate(Object reference, long batchSize) {
        if (DEBUG) {
            debug("object: object=0x%x, class=%s", reference.hashCode(), reference.getClass().getName());
        }

        this.address = deviceContext.getBufferProvider().getOrAllocateBufferWithSize(getObjectSize());

        if (DEBUG) {
            debug("object: object=0x%x @ address 0x%x", reference.hashCode(), address);
        }
        for (FieldBuffer buffer : wrappedFields) {
            if (buffer != null) {
                // TODO: support batch sizes for scope/field arguments
                if (batchSize > 0) {
                    throw new TornadoMemoryException("[ERROR] BatchSize Allocation currently not supported for Objects Fields. BatchSize = " + batchSize + " (bytes)");
                }
                buffer.allocate(reference, batchSize);
            }
        }
    }

    @Override
    public void deallocate() throws TornadoMemoryException {
        deviceContext.getBufferProvider().markBufferReleased(address, getObjectSize());
        address = -1;
        for (FieldBuffer buffer : wrappedFields) {
            if (buffer != null) {
                buffer.deallocate();
            }
        }
    }

    private Field getField(Class<?> type, String name) {
        Field result = null;
        try {
            result = type.getDeclaredField(name);
            result.setAccessible(true);
        } catch (NoSuchFieldException | SecurityException e) {
            if (type.getSuperclass() != null) {
                result = getField(type.getSuperclass(), name);
            } else {
                shouldNotReachHere("unable to get field: class=%s, field=%s", type.getName(), name);
            }
        }
        return result;
    }

    private void writeFieldToBuffer(int index, Field field, Object obj) {
        Class<?> fieldType = field.getType();
        if (fieldType.isPrimitive()) {
            try {
                PrimitiveSerialiser.put(buffer, field.get(obj));
            } catch (IllegalArgumentException | IllegalAccessException e) {
                shouldNotReachHere("unable to write primitive to buffer: ", e.getMessage());
            }
        } else if (wrappedFields[index] != null) {
            buffer.putLong(wrappedFields[index].toBuffer());
        } else {
            unimplemented("field type %s", fieldType.getName());
        }
    }

    private void readFieldFromBuffer(int index, Field field, Object obj) {
        Class<?> fieldType = field.getType();
        if (fieldType.isPrimitive()) {
            try {
                if (fieldType == int.class) {
                    field.setInt(obj, buffer.getInt());
                } else if (fieldType == long.class) {
                    field.setLong(obj, buffer.getLong());
                } else if (fieldType == short.class) {
                    field.setShort(obj, buffer.getShort());
                } else if (fieldType == byte.class) {
                    field.set(obj, buffer.get());
                } else if (fieldType == float.class) {
                    field.setFloat(obj, buffer.getFloat());
                } else if (fieldType == double.class) {
                    field.setDouble(obj, buffer.getDouble());
                }
            } catch (IllegalAccessException e) {
                shouldNotReachHere("unable to read field: ", e.getMessage());
            }
        } else if (wrappedFields[index] != null) {
            buffer.getLong();
        } else {
            unimplemented("field type %s", fieldType.getName());
        }
    }

    private void sortFieldsByOffset() {
        for (int i = 0; i < fields.length; i++) {
            for (int j = 0; j < fields.length; j++) {
                if (fields[i].getOffset() < fields[j].getOffset()) {
                    final HotSpotResolvedJavaField tmp = fields[j];
                    fields[j] = fields[i];
                    fields[i] = tmp;
                }
            }
        }
    }

    private void serialise(Object object) {
        buffer.rewind();
        buffer.position(hubOffset);
        buffer.putLong(0);

        if (fields.length > 0) {
            buffer.position(fields[0].getOffset());
            for (int i = 0; i < fields.length; i++) {
                HotSpotResolvedJavaField field = fields[i];
                Field f = getField(type, field.getName());
                if (DEBUG) {
                    trace("writing field: name=%s, offset=%d", field.getName(), field.getOffset());
                }

                buffer.position(field.getOffset());
                writeFieldToBuffer(i, f, object);
            }
        }
    }

    private void deserialise(Object object) {
        buffer.rewind();

        if (fields.length > 0) {
            buffer.position(fields[0].getOffset());

            for (int i = 0; i < fields.length; i++) {
                HotSpotResolvedJavaField field = fields[i];
                Field f = getField(type, field.getName());
                f.setAccessible(true);
                if (DEBUG) {
                    trace("reading field: name=%s, offset=%d", field.getName(), field.getOffset());
                }
                readFieldFromBuffer(i, f, object);
            }
        }
    }

    @Override
    public long toBuffer() {
        return address;
    }

    @Override
    public void setBuffer(XPUBufferWrapper bufferWrapper) {
        TornadoInternalError.shouldNotReachHere();
    }

    @Override
    public long getBufferOffset() {
        return 0;
    }

    @Override
    public void write(long executionPlanId, Object object) {
        serialise(object);
        // XXX: Offset 0
        deviceContext.writeBuffer(executionPlanId, toBuffer(), getObjectSize(), buffer.array(), 0, null);
        for (int i = 0; i < fields.length; i++) {
            if (wrappedFields[i] != null) {
                wrappedFields[i].write(executionPlanId, object);
            }
        }
    }

    @Override
    public void read(long executionPlanId, Object object) {
        // XXX: offset and partial size set to 0
        read(executionPlanId, object, 0, 0, null, false);
    }

    @Override
    public int read(long executionPlanId, Object object, long hostOffset, long partialReadSize, int[] events, boolean useDeps) {
        int event = -1;
        buffer.position(buffer.capacity());
        event = deviceContext.readBuffer(executionPlanId, toBuffer(), getObjectSize(), buffer.array(), hostOffset, (useDeps) ? events : null);
        for (int i = 0; i < fields.length; i++) {
            if (wrappedFields[i] != null) {
                wrappedFields[i].read(executionPlanId, object);
            }
        }
        deserialise(object);
        return event;
    }

    public void clear() {
        buffer.rewind();
        while (buffer.hasRemaining()) {
            buffer.put((byte) 0);
        }
        buffer.rewind();
    }

    public void dump() {
        dump(8);
    }

    protected void dump(int width) {
        System.out.printf("Buffer  : capacity = %s, in use = %s, device = %s \n", RuntimeUtilities.humanReadableByteCount(getObjectSize(), true), RuntimeUtilities.humanReadableByteCount(buffer
                .position(), true), deviceContext.getDevice().getDeviceName());
        for (int i = 0; i < buffer.position(); i += width) {
            System.out.printf("[0x%04x]: ", i);
            for (int j = 0; j < Math.min(buffer.capacity() - i, width); j++) {
                if (j % 2 == 0) {
                    System.out.printf(" ");
                }
                if (j < buffer.position() - i) {
                    System.out.printf("%02x", buffer.get(i + j));
                } else {
                    System.out.printf("..");
                }
            }
            System.out.println();
        }
    }

    @Override
    public int enqueueRead(long executionPlanId, Object reference, long hostOffset, int[] events, boolean useDeps) {
        final int returnEvent;
        int index = 0;
        int[] internalEvents = new int[fields.length];
        Arrays.fill(internalEvents, -1);

        for (FieldBuffer fb : wrappedFields) {
            if (fb != null) {
                internalEvents[index] = fb.enqueueRead(executionPlanId, reference, (useDeps) ? events : null, useDeps);
                index++;
            }
        }

        internalEvents[index] = deviceContext.enqueueReadBuffer(executionPlanId, toBuffer(), getObjectSize(), buffer.array(), hostOffset, (useDeps) ? events : null);
        index++;

        deserialise(reference);
        if (index == 1) {
            returnEvent = internalEvents[0];
        } else {
            returnEvent = deviceContext.enqueueMarker(executionPlanId, internalEvents);
        }
        return returnEvent;
    }

    @Override
    public List<Integer> enqueueWrite(long executionPlanId, Object ref, long batchSize, long hostOffset, int[] events, boolean useDeps) {
        ArrayList<Integer> eventList = new ArrayList<>();

        serialise(ref);
        eventList.add(deviceContext.enqueueWriteBuffer(executionPlanId, toBuffer(), getObjectSize(), buffer.array(), hostOffset, (useDeps) ? events : null));
        for (final FieldBuffer field : wrappedFields) {
            if (field != null) {
                eventList.addAll(field.enqueueWrite(executionPlanId, ref, (useDeps) ? events : null, useDeps));
            }
        }
        return eventList;
    }

    @Override
    public String toString() {
        return String.format("object wrapper: type=%s, fields=%d\n", resolvedType.getName(), wrappedFields.length);
    }

    private long getObjectSize() {
        long size = fieldsOffset;
        if (fields.length > 0) {
            HotSpotResolvedJavaField field = fields[fields.length - 1];
            size = field.getOffset() + ((field.getJavaKind().isObject()) ? BYTES_OBJECT_REFERENCE : field.getJavaKind().getByteCount());
        }
        return size;
    }

    @Override
    public long size() {
        return getObjectSize();
    }

    @Override
    public void setSizeSubRegion(long batchSize) {
        this.subRegionSize = batchSize;
    }

    @Override
    public long getSizeSubRegionSize() {
        return this.subRegionSize;
    }

    @Override
    public int[] getIntBuffer() {
        return XPUBuffer.super.getIntBuffer();
    }

    @Override
    public void setIntBuffer(int[] arr) {
        XPUBuffer.super.setIntBuffer(arr);
    }

}<|MERGE_RESOLUTION|>--- conflicted
+++ resolved
@@ -126,14 +126,10 @@
                 wrappedField = new PTXMemorySegmentWrapper(device, ((ShortArray) objectFromField).getSegmentWithHeader().byteSize(), 0);
             } else if (type == LongArray.class) {
                 Object objectFromField = TornadoUtils.getObjectFromField(reflectedField, object);
-<<<<<<< HEAD
-                wrappedField = new PTXMemorySegmentWrapper(device, ((LongArray) objectFromField).getSegment().byteSize(), 0);
+                wrappedField = new PTXMemorySegmentWrapper(device, ((LongArray) objectFromField).getSegmentWithHeader().byteSize(), 0);
             } else if (type == HalfFloatArray.class) {
                 Object objectFromField = TornadoUtils.getObjectFromField(reflectedField, object);
-                wrappedField = new PTXMemorySegmentWrapper(device, ((HalfFloatArray) objectFromField).getSegment().byteSize(), 0);
-=======
-                wrappedField = new PTXMemorySegmentWrapper(device, ((LongArray) objectFromField).getSegmentWithHeader().byteSize(), 0);
->>>>>>> 501a0d9f
+                wrappedField = new PTXMemorySegmentWrapper(device, ((HalfFloatArray) objectFromField).getSegmentWithHeader().byteSize(), 0);
             } else if (object.getClass().getAnnotation(Vector.class) != null) {
                 wrappedField = new PTXVectorWrapper(device, TornadoUtils.getObjectFromField(reflectedField, object), 0);
             } else if (field.getJavaKind().isObject()) {
