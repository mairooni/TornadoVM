--- conflicted
+++ resolved
@@ -67,19 +67,6 @@
 
 file(GLOB_RECURSE "source/*.cpp")
 add_library(tornado-opencl SHARED
-<<<<<<< HEAD
-		source/OCLCommandQueue.cpp
-		source/OCLContext.cpp
-		source/OCLDevice.cpp
-		source/OCLEvent.cpp
-		source/OCLKernel.cpp
-		source/OCLPlatform.cpp
-		source/OCLProgram.cpp
-		source/OCLNvml.cpp
-		source/OpenCL.cpp
-		source/utils.cpp
-		source/opencl_time_utils.cpp)
-=======
 	source/OCLCommandQueue.cpp
 	source/OCLContext.cpp
 	source/OCLDevice.cpp
@@ -87,11 +74,11 @@
 	source/OCLKernel.cpp
 	source/OCLPlatform.cpp
 	source/OCLProgram.cpp
+	source/OCLNvml.cpp
 	source/OpenCL.cpp
 	source/utils.cpp
 	source/opencl_time_utils.cpp
 	)
->>>>>>> f74f80ac
 
 if(MSVC OR APPLE)
     target_link_libraries(tornado-opencl ${OpenCL_LIBRARIES} ${JNI_LIB_DIRS})
