--- conflicted
+++ resolved
@@ -114,11 +114,7 @@
         //@formatter:on
 
         for (int i = 0; i < size; i++) {
-<<<<<<< HEAD
             assertEquals(200, a[i]);
-=======
-            assertEquals(10, a[i]);
->>>>>>> 29de67e4
         }
     }
 
@@ -184,7 +180,6 @@
         //@formatter:on
 
         for (int i = 0; i < a.length; i++) {
-<<<<<<< HEAD
             if (i == 4) {
                 assertEquals(4, a[i]);
             } else if (i == 5) {
@@ -192,9 +187,6 @@
             } else {
                 assertEquals(10, a[i]);
             }
-=======
-            assertEquals(a[i], 1, 0);
->>>>>>> 29de67e4
         }
     }
 
@@ -287,11 +279,7 @@
         }
     }
 
-<<<<<<< HEAD
     public static void controlFlowBreak(int[] a) {
-=======
-    public static void controlFlowBreak(int[] a, int size) {
->>>>>>> 29de67e4
         for (int i = 0; i < a.length; i++) {
             if (i == 4) {
                 a[i] = 4;
@@ -377,16 +365,8 @@
     @Test
     public void testLoopControlFlowContinue() {
         final int size = 10;
-
-<<<<<<< HEAD
         int[] foo = new int[size];
-
         Arrays.fill(foo, 50);
-=======
-        int[] a = new int[size];
-
-        Arrays.fill(a, 1);
->>>>>>> 29de67e4
 
         //@formatter:off
         new TaskSchedule("s0")
