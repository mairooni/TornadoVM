/*
 * Copyright (c) 2020, APT Group, Department of Computer Science,
 * The University of Manchester.
 *
 * Licensed under the Apache License, Version 2.0 (the "License");
 * you may not use this file except in compliance with the License.
 * You may obtain a copy of the License at
 *
 *    http://www.apache.org/licenses/LICENSE-2.0
 *
 * Unless required by applicable law or agreed to in writing, software
 * distributed under the License is distributed on an "AS IS" BASIS,
 * WITHOUT WARRANTIES OR CONDITIONS OF ANY KIND, either express or implied.
 * See the License for the specific language governing permissions and
 * limitations under the License.
 *
 */
package uk.ac.manchester.tornado.unittests.fields;

import static org.junit.Assert.assertEquals;
import static org.junit.Assert.assertNotNull;

import java.util.Random;
import java.util.stream.IntStream;

import org.junit.Test;

import uk.ac.manchester.tornado.api.TaskSchedule;
import uk.ac.manchester.tornado.api.annotations.Parallel;
import uk.ac.manchester.tornado.unittests.common.TornadoTestBase;

public class TestFields extends TornadoTestBase {

    private static class Foo {
        final int[] output;
        final int[] a;
        final int[] b;

        public Foo(int elements) {
            output = new int[elements];
            a = new int[elements];
            b = new int[elements];
        }

        public void initRandom() {
            Random r = new Random();
            IntStream.range(0, a.length).forEach(idx -> {
                a[idx] = r.nextInt(100);
                b[idx] = r.nextInt(100);
            });
        }

        public void computeInit() {
            for (@Parallel int i = 0; i < output.length; i++) {
                output[i] = 100;
            }
        }

        public void computeAdd() {
            for (@Parallel int i = 0; i < output.length; i++) {
                output[i] = a[i] + b[i];
            }
        }
    }

    private static class Bar {
        final int[] output;
<<<<<<< HEAD
        final int initValue;
=======
        int initValue;
>>>>>>> 8855e4e7

        public Bar(int elements, int initValue) {
            output = new int[elements];
            this.initValue = initValue;
        }

        public void computeInit() {
            for (@Parallel int i = 0; i < output.length; i++) {
                output[i] = initValue;
            }
        }
    }

    @Test
    public void testFields01() {
        final int N = 1024;
        Foo foo = new Foo(N);

        TaskSchedule s0 = new TaskSchedule("s0");
        assertNotNull(s0);

        s0.task("t0", foo::computeInit).execute();
        s0.syncObject(foo.output);

        for (int i = 0; i < N; i++) {
            assertEquals(100, foo.output[i]);
        }
    }

    @Test
    public void testFields02() {
        final int N = 1024;
        Foo foo = new Foo(N);
        foo.initRandom();

        TaskSchedule s0 = new TaskSchedule("s0");
        assertNotNull(s0);

        s0.task("t0", foo::computeAdd).execute();
        s0.syncObject(foo.output);

        for (int i = 0; i < N; i++) {
            assertEquals(foo.a[i] + foo.b[i], foo.output[i]);
        }
    }

    @Test
    public void testFields03() {
        final int N = 1024;
        Bar bar = new Bar(N, 15);

        TaskSchedule s0 = new TaskSchedule("Bar");
        assertNotNull(s0);

        s0.task("init", bar::computeInit).execute();
        s0.syncObject(bar.output);

        for (int i = 0; i < N; i++) {
            assertEquals(15, bar.output[i]);
        }
    }

}<|MERGE_RESOLUTION|>--- conflicted
+++ resolved
@@ -65,11 +65,7 @@
 
     private static class Bar {
         final int[] output;
-<<<<<<< HEAD
         final int initValue;
-=======
-        int initValue;
->>>>>>> 8855e4e7
 
         public Bar(int elements, int initValue) {
             output = new int[elements];
