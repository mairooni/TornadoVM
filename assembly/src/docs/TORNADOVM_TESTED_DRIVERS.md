--- conflicted
+++ resolved
@@ -21,11 +21,7 @@
 
 The following drivers have been tested on Linux >= CentOS 7.3
 
-<<<<<<< HEAD
 * 21.19.19792: OK  ( OpenCL 3.0 ) 
-=======
-* 21.19.19792: OK  ( OpenCL 3.0 )
->>>>>>> db583a97
 * 21.18.19737: OK  ( OpenCL 3.0 ) 
 * 21.17.19709: OK  ( OpenCL 3.0 ) 
 * 21.16.19610: OK  ( OpenCL 3.0 )
