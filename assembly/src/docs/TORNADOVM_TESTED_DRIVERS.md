--- conflicted
+++ resolved
@@ -21,11 +21,8 @@
 
 The following drivers have been tested on Linux - CentOS 7.8
 
-<<<<<<< HEAD
-=======
 * 20.27.17231: OK
 * 20.26.17199: OK
->>>>>>> d9995c6b
 * 20.25.17111: OK
 * 20.24.17065: OK
 * 20.22.16952: OK
@@ -86,10 +83,7 @@
 
 [Link](https://www.nvidia.com/Download/index.aspx?lang=en-us)
 
-<<<<<<< HEAD
-=======
 * 450.57 : OK
->>>>>>> d9995c6b
 * 440.100: OK
 * 440.82 : OK
 * 440.64 : OK
