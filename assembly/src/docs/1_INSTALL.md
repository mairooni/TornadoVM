# Installing TornadoVM #

### Pre-requisites

  * Maven Version 3
  * CMake 3.6 (or newer)
  * OpenCL: GPUs and CPUs >= 1.2, FPGAs >= 1.0 
  * GCC or clang/LLVM (GCC >= 5.5)
  * Python 2.7 (>= 2.7.5)
  
  For Mac OS X users: the OpenCL support for your Apple model can be confirmed [here](https://support.apple.com/en-gb/HT202823).

### Tested Operating Systems

TornadoVM has been succefully tested on the following platforms:

  * CentOS >= 7.3
  * Fedora >= 21
  * Ubuntu >= 16.04
  * Mac OS X Mojave 10.14.6


## Installation

### 1. Compile JDK 1.8 with JVMCI-8 support
TornadoVM is built by using a JDK 1.8 version with JVMCI-8 support. The directory which contains the Java binary is used as both the JAVA_HOME (Step 2) and the JVMCI root path (Step 3).

### 1.1 Steps for a Linux-based OS

```bash
 $ git clone -b tornado https://github.com/beehive-lab/mx 
 $ export PATH=`pwd`/mx:$PATH 
 $ git clone -b tornado https://github.com/beehive-lab/graal-jvmci-8
 $ cd graal-jvmci-8
 $ mx build
```

These steps will generate a new Java binary into the `jdk1.8.0_<your_version>/product`, e.g., `jdk1.8.0_131/product`. This directory is used as the JAVA_HOME (Step 2) and the JVMCI root path (Step 3).

### 1.2 Steps for Apple Mac OS X
Due to conflicts between the latest llvm-clang compiler in the Mac OS X and the current version of the JDK 1.8 used by TornadoVM, the Java binary cannot be built successfully. As a work-around, you can use [this binary](https://www.dropbox.com/s/2aguj98jg5b5yh4/jdk1.8.0_131-osx-10.11.6.tgxz?dl=0) which has been compiled in an earlier Mac OS version.

```bash
 $ wget https://www.dropbox.com/s/2aguj98jg5b5yh4/jdk1.8.0_131-osx-10.11.6.tgxz
 $ tar -xf jdk1.8.0_131-osx-10.11.6.tgxz
 $ cd jdk1.8.0_131
```

These steps produce the `jdk1.8.0_131` directory which contains the prebuilt Java binary for Mac OS X, and it is used as the JAVA_HOME (Step 2) and the JVMCI root path (Step 3).

### 2. Download TornadoVM

```bash
 $ cd ..
 $ git clone https://github.com/beehive-lab/TornadoVM tornadovm
 $ cd tornadovm
 $ vim etc/sources.env
```

Create the `etc/sources.env` file and add the following code in it **(after updating the paths to your correct ones)**:

```bash
#!/bin/bash
export JAVA_HOME=<path to 1.8 jdk with JVMCI> ## This path is produced in Step 1
export PATH=$PWD/bin/bin:$PATH    ## This directory will be automatically generated during Tornado compilation
export TORNADO_SDK=$PWD/bin/sdk   ## This directory will be automatically generated during Tornado compilation
export CMAKE_ROOT=/usr            ## or <path/to/cmake/cmake-3.10.2> (see step 4)
```

This file should be loaded once after opening the command prompt for the setup of the required paths:

```bash
$ source ./etc/sources.env
```


### 3. Setting the default maven configuration

Create (or update) the file in `~/.m2/settings.xml` with the following content. Modify the `jvmci.root` with your path to JDK 1.8.0 that you built in step 1 and the `jvmci.version` with the corresponding version. 

```bash
<settings xmlns="http://maven.apache.org/SETTINGS/1.0.0"
 xmlns:xsi="http://www.w3.org/2001/XMLSchema-instance"
 xsi:schemaLocation="http://maven.apache.org/SETTINGS/1.0.0
	https://maven.apache.org/xsd/settings-1.0.0.xsd">
 <interactiveMode/>
 <usePluginRegistry/>
 	<offline/>
	<pluginGroups/>
	<servers/>
 	<mirrors/>
	<proxies/>
	<profiles>
	  <profile>
		<id>tornado-jvmci</id>
		<activation>
		 	<activeByDefault>true</activeByDefault>
		</activation>
		<properties>
			<!-- Your PATH TO YOUR JDK1.8-JVMCI-->
			<jvmci.root>/home/user/jdk1.8.0_<your_version>/product</jvmci.root>
			<!-- Your JDK1.8-JVMCI version-->
		 	<jvmci.version>1.8.0_<your_version></jvmci.version>
		</properties>
	   </profile>
	 </profiles>
	 <activeProfiles/>
</settings>
```


### 4. Install CMAKE (if cmake < 3.6) 

```
$ cmake -version
```

**If the version of cmake is > 3.6 then skip the rest of this step and go to Step 5.**
Otherwise try to install cmake.

For simplicity it might be easier to install cmake in your home directory.
  * Redhat Enterprise Linux / CentOS use cmake v2.8 
  * We require a newer version so that OpenCL is configured properly.

```bash
$ cd ~/Downloads
$ wget https://cmake.org/files/v3.10/cmake-3.10.1-Linux-x86_64.tar.gz
$ cd ~/opt
$ tar -tvf ~/Downloads/cmake-3.10.1-Linux-x86_64.tar.gz
$ mv cmake-3.10.1-Linux-x86_64 cmake-3.10.1
$ export PATH=$HOME/opt/cmake-3.10.1/bin/:$PATH
$ cmake -version
cmake version 3.10.1
``` 

Then export `CMAKE_ROOT` variable to the cmake installation. You can add it to the `./etc/sources.env` file.

```bash
export CMAKE_ROOT=/opt/cmake-3.10.1
```

### 5. Compile TornadoVM

```bash
$ cd ~/tornadovm
$ . etc/sources.env
$ make 
```
and done!! 

## Know issues 

### For Ubuntu >= 16.04, install the package  `ocl-icd-opencl-dev`

In Ubuntu >= 16.04 CMake can cause the following error:  Could NOT find OpenCL (missing: OpenCL_LIBRARY) (found version "2.2"). Then the following package should be installed:
 
```bash 
$ apt-get install ocl-icd-opencl-dev
```

## Running Examples 

```bash
$ tornado uk.ac.manchester.tornado.examples.HelloWorld
```

Use the following command to identify the ids of the Tornado-compatible heterogeneous devices: 

```bash
tornado uk.ac.manchester.tornado.drivers.opencl.TornadoDeviceOutput
```
Tornado device output corresponds to:
```bash
Tornado device=<driverNumber>:<deviceNumber>
```
Example output:
```bash
Number of Tornado drivers: 1
Number of devices: 3

Tornado device=0:0
  NVIDIA CUDA -- GeForce GTX 1050
Tornado device=0:1
  Intel(R) OpenCL -- Intel(R) HD Graphics
Tornado device=0:2
  Intel(R) OpenCL -- Intel(R) Core(TM) i7-7700HQ CPU @ 2.80GHz
```

**The output might vary depending on your OpenCL installation. To run TornadoVM, you should see at least one device.**

To run on a specific device use the following option:

```bash
 -D<s>.<t>.device=<driverNumber>:<deviceNumber>
```

Where `s` is the *schedule name* and `t` is the task name.

For example running on device [1] (Intel HD Graphics in our example) will look like this:

```bash
$ tornado -Ds0.t0.device=0:1 uk.ac.manchester.tornado.examples.HelloWorld
```

The command above will run the HelloWorld example on the integrated GPU (Intel HD Graphics).

## Running Benchmarks #

```bash
$ tornado uk.ac.manchester.tornado.benchmarks.BenchmarkRunner sadd
```


## Running Unittests

To run all unittests in Tornado:

```bash
$ make tests
```

To run an individual unittest:

```bash
$  tornado-test.py uk.ac.manchester.tornado.unittests.TestHello
```

Also, it can be executed in verbose mode:

```bash
$ tornado-test.py --verbose uk.ac.manchester.tornado.unittests.TestHello
```

To test just a method of a unittest class:

```bash
$ tornado-test.py --verbose uk.ac.manchester.tornado.unittests.TestHello#testHello
```

To see the OpenCL generated kernel for a unittest:

```bash
$ tornado-test.py --verbose -pk uk.ac.manchester.tornado.unittests.TestHello#testHello
```

To execute in debug mode:

```bash
$ tornado-test.py --verbose --debug uk.ac.manchester.tornado.unittests.TestHello#testHello
task info: s0.t0
	platform          : NVIDIA CUDA
	device            : GeForce GTX 1050 CL_DEVICE_TYPE_GPU (available)
	dims              : 1
	global work offset: [0]
	global work size  : [8]
	local  work size  : [8]
```


## IDE Code Formatter

### Using Eclipse and Netbeans

The code formatter in Eclipse is automatically applied after generating the setting files.

```bash
$ mvn eclipse:eclipse
$ python scripts/eclipseSetup.py
```

For Netbeans, the Eclipse Formatter Plugin is needed.

### Using IntelliJ 

Install plugins:
 * Eclipse Code Formatter
 * Save Actions 

Then :
 1. Open File > Settings > Eclipse Code Formatter
 2. Check the `Use the Eclipse code` formatter radio button
 2. Set the Eclipse Java Formatter config file to the XML file stored in /scripts/templates/eclise-settings/Tornado.xml
 3. Set the Java formatter profile in Tornado
<<<<<<< HEAD


## TornadoVM Maven Projects

To use the TornadoVM API in our projects, you can checkout our maven repository as follows:


```xml
   <repositories>
     <repository>
       <id>universityOfManchester-graal</id>
       <url>https://raw.githubusercontent.com/beehive-lab/tornado/maven-tornadovm</url>
     </repository>
   </repositories>
  
   <dependencies>   
      <dependency>
         <groupId>tornado</groupId>
         <artifactId>tornado-api</artifactId>
         <version>0.4</version>
      </dependency>
   </dependencies>
```

Notice that, for running with TornadoVM, you will need either the docker images or the full JVM with TornadoVM enabled. 

#### Versions available

* 0.4
* 0.3 
* 0.2   
* 0.1.0 
=======
>>>>>>> 2ef775f1
<|MERGE_RESOLUTION|>--- conflicted
+++ resolved
@@ -281,7 +281,6 @@
  2. Check the `Use the Eclipse code` formatter radio button
  2. Set the Eclipse Java Formatter config file to the XML file stored in /scripts/templates/eclise-settings/Tornado.xml
  3. Set the Java formatter profile in Tornado
-<<<<<<< HEAD
 
 
 ## TornadoVM Maven Projects
@@ -313,6 +312,4 @@
 * 0.4
 * 0.3 
 * 0.2   
-* 0.1.0 
-=======
->>>>>>> 2ef775f1
+* 0.1.0 