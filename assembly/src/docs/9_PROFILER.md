--- conflicted
+++ resolved
@@ -16,7 +16,7 @@
         "TOTAL_DRIVER_COMPILE_TIME": "710824",
         "TOTAL_BYTE_CODE_GENERATION": "7031446",
         "s0.t0": {
-            "DEVICE": "GeForce GTX 1650",   
+            "DEVICE": "GeForce GTX 1650",
             "TASK_COPY_OUT_SIZE_BYTES": "8216",
             "TASK_COPY_IN_SIZE_BYTES": "32892",
             "TASK_COMPILE_GRAAL_TIME": "36462460",
@@ -63,7 +63,7 @@
 
 ### Save profiler into a file
 
-Use the option `-Dtornado.profiler=True` `-Dtornado.profiler.dumps.dir=FILENAME`.  `FILENAME` can contain the finename and the full path (e.g. profiler-log.json). 
+Use the option `-Dtornado.profiler=True` `-Dtornado.profiler.dumps.dir=FILENAME`.  `FILENAME` can contain the finename and the full path (e.g. profiler-log.json).
 
 ### Parsing Json files
 
@@ -156,7 +156,7 @@
 
 ## Code feature extraction for the OpenCL/PTX generated code
 
-To enable TornadoVM's code feature extraction, use the following flag: `-Dtornado.feature.extraction=True`. 
+To enable TornadoVM's code feature extraction, use the following flag: `-Dtornado.feature.extraction=True`.
 
 Example:
 
@@ -164,12 +164,8 @@
 $ tornado -Dtornado.feature.extraction=True uk.ac.manchester.tornado.examples.compute.NBody 1024 1
 $ cat tornado-features.json
 {
-<<<<<<< HEAD
     "nBody": {
-=======
-    "nBody": { 
         "DEVICE": "GeForce GTX 1650",
->>>>>>> 2fc6769b
         "Global Memory Loads":  "15",
         "Global Memory Stores":  "6",
         "Constant Memory Loads":  "0",
@@ -197,4 +193,4 @@
 ```
 ### Save features into a file
 
-Use the option `-Dtornado.feature.extraction=True` `-Dtornado.features.dump.dir=FILENAME`.  `FILENAME` can contain the finename and the full path (e.g. features.json). +Use the option `-Dtornado.feature.extraction=True` `-Dtornado.features.dump.dir=FILENAME`.  `FILENAME` can contain the finename and the full path (e.g. features.json).