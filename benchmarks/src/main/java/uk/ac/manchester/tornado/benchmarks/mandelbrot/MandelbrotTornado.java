/*
 * Copyright (c) 2013-2020, APT Group, Department of Computer Science,
 * The University of Manchester.
 * 
 * Licensed under the Apache License, Version 2.0 (the "License");
 * you may not use this file except in compliance with the License.
 * You may obtain a copy of the License at
 * 
 *    http://www.apache.org/licenses/LICENSE-2.0
 * 
 * Unless required by applicable law or agreed to in writing, software
 * distributed under the License is distributed on an "AS IS" BASIS,
 * WITHOUT WARRANTIES OR CONDITIONS OF ANY KIND, either express or implied.
 * See the License for the specific language governing permissions and
 * limitations under the License.
 * 
 */
package uk.ac.manchester.tornado.benchmarks.mandelbrot;

import uk.ac.manchester.tornado.api.TaskSchedule;
import uk.ac.manchester.tornado.api.common.TornadoDevice;
import uk.ac.manchester.tornado.benchmarks.BenchmarkDriver;
import uk.ac.manchester.tornado.benchmarks.ComputeKernels;

public class MandelbrotTornado extends BenchmarkDriver {
    int size;
    short[] output;
    TaskSchedule graph;

    public MandelbrotTornado(int iterations, int size) {
        super(iterations);
        this.size = size;
    }

    @Override
    public void setUp() {
        output = new short[size * size];
        graph = new TaskSchedule("benchmark");
        graph.task("t0", ComputeKernels::mandelbrot, size, output);
        graph.streamOut(output);
        graph.warmup();
    }

    @Override
    public void tearDown() {
        graph.dumpProfiles();

        output = null;

        graph.getDevice().reset();
        super.tearDown();
    }

    @Override
    public boolean validate(TornadoDevice device) {
        boolean val = true;
        short[] result = new short[size * size];

        graph.syncObject(output);
        graph.clearProfiles();

        ComputeKernels.mandelbrot(size, result);

        for (int i = 0; i < size; i++) {
            for (int j = 0; j < size; j++) {
                if (Math.abs(output[i * size + j] - result[i * size + j]) > 0.01) {
                    val = false;
                    break;
                }
            }
        }
        System.out.printf("Number validation: " + val + "\n");
        return val;
    }

    @Override
<<<<<<< HEAD
    public void benchmarkMethod() {
=======
    public void benchmarkMethod(TornadoDevice device) {
        graph.mapAllTo(device);
>>>>>>> 6af921d3
        graph.execute();
    }
}<|MERGE_RESOLUTION|>--- conflicted
+++ resolved
@@ -74,12 +74,8 @@
     }
 
     @Override
-<<<<<<< HEAD
-    public void benchmarkMethod() {
-=======
     public void benchmarkMethod(TornadoDevice device) {
         graph.mapAllTo(device);
->>>>>>> 6af921d3
         graph.execute();
     }
 }