--- conflicted
+++ resolved
@@ -52,11 +52,7 @@
     }
 
     @Override
-<<<<<<< HEAD
-    public void benchmarkMethod() {
-=======
     public void benchmarkMethod(TornadoDevice device) {
->>>>>>> 6af921d3
         blackscholes(randArray, call, put);
     }
 }