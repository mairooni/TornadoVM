--- conflicted
+++ resolved
@@ -65,17 +65,10 @@
                 b.set(i, j, new Float3(rb));
             }
         }
-<<<<<<< HEAD
-        graph = new TaskSchedule("benchmark");
-        graph.streamIn(a, b);
-        graph.task("dotVector", GraphicsKernels::dotImage, a, b, c);
-        graph.streamOut(c);
-=======
         graph = new TaskSchedule("benchmark") //
                 .streamIn(a, b) //
                 .task("dotVector", GraphicsKernels::dotImage, a, b, c) //
                 .streamOut(c);
->>>>>>> 6af921d3
         graph.warmup();
     }
 
@@ -90,12 +83,8 @@
     }
 
     @Override
-<<<<<<< HEAD
-    public void benchmarkMethod() {
-=======
     public void benchmarkMethod(TornadoDevice device) {
         graph.mapAllTo(device);
->>>>>>> 6af921d3
         graph.execute();
     }
 
@@ -104,11 +93,7 @@
 
         final ImageFloat result = new ImageFloat(numElementsX, numElementsX);
 
-<<<<<<< HEAD
-        benchmarkMethod();
-=======
         benchmarkMethod(device);
->>>>>>> 6af921d3
         graph.syncObjects(c);
         graph.clearProfiles();
 
