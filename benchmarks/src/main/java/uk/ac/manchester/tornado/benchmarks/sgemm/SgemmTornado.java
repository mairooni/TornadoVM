/*
 * Copyright (c) 2013-2020, APT Group, Department of Computer Science,
 * The University of Manchester.
 * 
 * Licensed under the Apache License, Version 2.0 (the "License");
 * you may not use this file except in compliance with the License.
 * You may obtain a copy of the License at
 * 
 *    http://www.apache.org/licenses/LICENSE-2.0
 * 
 * Unless required by applicable law or agreed to in writing, software
 * distributed under the License is distributed on an "AS IS" BASIS,
 * WITHOUT WARRANTIES OR CONDITIONS OF ANY KIND, either express or implied.
 * See the License for the specific language governing permissions and
 * limitations under the License.
 * 
 */
package uk.ac.manchester.tornado.benchmarks.sgemm;

import static uk.ac.manchester.tornado.api.collections.math.TornadoMath.abs;
import static uk.ac.manchester.tornado.benchmarks.LinearAlgebraArrays.sgemm;

import java.util.Random;

import uk.ac.manchester.tornado.api.TaskSchedule;
import uk.ac.manchester.tornado.api.common.TornadoDevice;
import uk.ac.manchester.tornado.api.runtime.TornadoRuntime;
import uk.ac.manchester.tornado.benchmarks.BenchmarkDriver;
import uk.ac.manchester.tornado.benchmarks.LinearAlgebraArrays;

public class SgemmTornado extends BenchmarkDriver {

    private final int m;
    private final int n;
    private float[] a;
    private float[] b;
    private float[] c;
    private TaskSchedule graph;

    public SgemmTornado(int iterations, int m, int n) {
        super(iterations);
        this.m = m;
        this.n = n;
    }

    @Override
    public void setUp() {
        a = new float[m * n];
        b = new float[m * n];
        c = new float[m * n];

        final Random random = new Random();

        for (int i = 0; i < m; i++) {
            a[i * (m + 1)] = 1;
        }

        for (int i = 0; i < m * n; i++) {
            b[i] = random.nextFloat();
        }

        graph = new TaskSchedule("benchmark");
        graph.streamIn(a, b);
        graph.task("sgemm", LinearAlgebraArrays::sgemm, m, n, n, a, b, c);
        graph.streamOut(c);
        graph.warmup();
    }

    @Override
    public void tearDown() {
        graph.dumpProfiles();

        a = null;
        b = null;
        c = null;

        graph.getDevice().reset();
        super.tearDown();
    }

    @Override
<<<<<<< HEAD
    public void benchmarkMethod() {
=======
    public void benchmarkMethod(TornadoDevice device) {
        graph.mapAllTo(device);
>>>>>>> 6af921d3
        graph.execute();
    }

    @Override
    public boolean validate(TornadoDevice device) {

        final float[] result = new float[m * n];
        boolean val = true;

<<<<<<< HEAD
        benchmarkMethod();
=======
        benchmarkMethod(device);
>>>>>>> 6af921d3
        graph.syncObjects(c);
        graph.clearProfiles();

        sgemm(m, n, m, a, b, result);

        for (int i = 0; i < n; i++) {
            for (int j = 0; j < n; j++) {
                if (abs(result[(i * n) + j] - c[(i * n) + j]) > 0.01) {
                    val = false;
                    break;
                }
            }
        }
        System.out.printf("Number validation: " + val + "\n");
        return val;
    }

    public void printSummary() {
        if (isValid()) {
            System.out.printf("id=%s, elapsed=%f, per iteration=%f\n", TornadoRuntime.getProperty("benchmark.device"), getElapsed(), getElapsedPerIteration());
        } else {
            System.out.printf("id=%s produced invalid result\n", TornadoRuntime.getProperty("benchmark.device"));
        }
    }

}<|MERGE_RESOLUTION|>--- conflicted
+++ resolved
@@ -79,12 +79,8 @@
     }
 
     @Override
-<<<<<<< HEAD
-    public void benchmarkMethod() {
-=======
     public void benchmarkMethod(TornadoDevice device) {
         graph.mapAllTo(device);
->>>>>>> 6af921d3
         graph.execute();
     }
 
@@ -94,11 +90,7 @@
         final float[] result = new float[m * n];
         boolean val = true;
 
-<<<<<<< HEAD
-        benchmarkMethod();
-=======
         benchmarkMethod(device);
->>>>>>> 6af921d3
         graph.syncObjects(c);
         graph.clearProfiles();
 
