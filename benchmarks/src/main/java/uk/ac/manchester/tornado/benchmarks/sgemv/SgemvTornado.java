/*
 * Copyright (c) 2013-2020, APT Group, Department of Computer Science,
 * The University of Manchester.
 * 
 * Licensed under the Apache License, Version 2.0 (the "License");
 * you may not use this file except in compliance with the License.
 * You may obtain a copy of the License at
 * 
 *    http://www.apache.org/licenses/LICENSE-2.0
 * 
 * Unless required by applicable law or agreed to in writing, software
 * distributed under the License is distributed on an "AS IS" BASIS,
 * WITHOUT WARRANTIES OR CONDITIONS OF ANY KIND, either express or implied.
 * See the License for the specific language governing permissions and
 * limitations under the License.
 * 
 */
package uk.ac.manchester.tornado.benchmarks.sgemv;

import static uk.ac.manchester.tornado.api.collections.math.TornadoMath.findULPDistance;
import static uk.ac.manchester.tornado.benchmarks.LinearAlgebraArrays.sgemv;

import java.util.Random;

import uk.ac.manchester.tornado.api.TaskSchedule;
import uk.ac.manchester.tornado.api.common.TornadoDevice;
import uk.ac.manchester.tornado.benchmarks.BenchmarkDriver;
import uk.ac.manchester.tornado.benchmarks.LinearAlgebraArrays;

public class SgemvTornado extends BenchmarkDriver {

    private final int m;
    private final int n;
    private float[] a;
    private float[] x;
    private float[] y;
    private TaskSchedule graph;

    public SgemvTornado(int iterations, int m, int n) {
        super(iterations);
        this.m = m;
        this.n = n;
    }

    @Override
    public void setUp() {
        a = new float[m * n];
        x = new float[n];
        y = new float[n];

        final Random random = new Random();

        for (int i = 0; i < m; i++) {
            a[i * (m + 1)] = 1;
        }

        for (int i = 0; i < n; i++) {
            x[i] = random.nextFloat();
        }

        graph = new TaskSchedule("benchmark") //
                .streamIn(a, x) //
                .task("sgemv", LinearAlgebraArrays::sgemv, m, n, a, x, y) //
                .streamOut(y);
        graph.warmup();
    }

    @Override
    public void tearDown() {
        graph.dumpProfiles();

        a = null;
        x = null;
        y = null;

        graph.getDevice().reset();
        super.tearDown();
    }

    @Override
<<<<<<< HEAD
    public void benchmarkMethod() {
=======
    public void benchmarkMethod(TornadoDevice device) {
        graph.mapAllTo(device);
>>>>>>> 6af921d3
        graph.execute();
    }

    @Override
    public boolean validate(TornadoDevice device) {

        final float[] result = new float[n];

<<<<<<< HEAD
        benchmarkMethod();
=======
        benchmarkMethod(device);
>>>>>>> 6af921d3
        graph.syncObjects(y);
        graph.clearProfiles();

        sgemv(m, n, a, x, result);

        final float ulp = findULPDistance(y, result);
        return ulp < MAX_ULP;
    }

    public void printSummary() {
        if (isValid()) {
            System.out.printf("id=%s, elapsed=%f, per iteration=%f\n", getProperty("benchmark.device"), getElapsed(), getElapsedPerIteration());
        } else {
            System.out.printf("id=%s produced invalid result\n", getProperty("benchmark.device"));
        }
    }

}<|MERGE_RESOLUTION|>--- conflicted
+++ resolved
@@ -78,12 +78,8 @@
     }
 
     @Override
-<<<<<<< HEAD
-    public void benchmarkMethod() {
-=======
     public void benchmarkMethod(TornadoDevice device) {
         graph.mapAllTo(device);
->>>>>>> 6af921d3
         graph.execute();
     }
 
@@ -92,11 +88,7 @@
 
         final float[] result = new float[n];
 
-<<<<<<< HEAD
-        benchmarkMethod();
-=======
         benchmarkMethod(device);
->>>>>>> 6af921d3
         graph.syncObjects(y);
         graph.clearProfiles();
 
