/*
 * Copyright (c) 2018, 2020, 2024 APT Group, Department of Computer Science,
 * The University of Manchester. All rights reserved.
 * Copyright (c) 2009, 2017, Oracle and/or its affiliates. All rights reserved.
 * DO NOT ALTER OR REMOVE COPYRIGHT NOTICES OR THIS FILE HEADER.
 *
 * This code is free software; you can redistribute it and/or modify it
 * under the terms of the GNU General Public License version 2 only, as
 * published by the Free Software Foundation.
 *
 * This code is distributed in the hope that it will be useful, but WITHOUT
 * ANY WARRANTY; without even the implied warranty of MERCHANTABILITY or
 * FITNESS FOR A PARTICULAR PURPOSE. See the GNU General Public License
 * version 2 for more details (a copy is included in the LICENSE file that
 * accompanied this code).
 *
 * You should have received a copy of the GNU General Public License version
 * 2 along with this work; if not, write to the Free Software Foundation,
 * Inc., 51 Franklin St, Fifth Floor, Boston, MA 02110-1301 USA.
 *
 */
package uk.ac.manchester.tornado.runtime.graal.phases.sketcher;

import java.lang.reflect.Constructor;
import java.lang.reflect.InvocationTargetException;
import java.util.Collections;
import java.util.HashMap;
import java.util.List;
import java.util.Map;
import java.util.Optional;

import org.graalvm.compiler.graph.Node;
import org.graalvm.compiler.nodes.ConstantNode;
import org.graalvm.compiler.nodes.FrameState;
import org.graalvm.compiler.nodes.GraphState;
import org.graalvm.compiler.nodes.StructuredGraph;
import org.graalvm.compiler.nodes.ValueNode;
import org.graalvm.compiler.nodes.ValuePhiNode;
import org.graalvm.compiler.nodes.calc.IntegerLessThanNode;
import org.graalvm.compiler.nodes.loop.InductionVariable;
import org.graalvm.compiler.nodes.loop.LoopEx;
import org.graalvm.compiler.nodes.loop.LoopsData;
import org.graalvm.compiler.phases.BasePhase;

import jdk.vm.ci.meta.ResolvedJavaMethod;
import uk.ac.manchester.tornado.api.common.TornadoDevice;
import uk.ac.manchester.tornado.api.enums.TornadoDeviceType;
import uk.ac.manchester.tornado.api.exceptions.TornadoBailoutRuntimeException;
import uk.ac.manchester.tornado.api.exceptions.TornadoCompilationException;
import uk.ac.manchester.tornado.runtime.ASMClassVisitorProvider;
import uk.ac.manchester.tornado.runtime.common.ParallelAnnotationProvider;
import uk.ac.manchester.tornado.runtime.common.TornadoOptions;
import uk.ac.manchester.tornado.runtime.graal.nodes.ParallelOffsetNode;
import uk.ac.manchester.tornado.runtime.graal.nodes.ParallelRangeNode;
import uk.ac.manchester.tornado.runtime.graal.nodes.ParallelStrideNode;
import uk.ac.manchester.tornado.runtime.graal.nodes.TornadoLoopsData;
import uk.ac.manchester.tornado.runtime.graal.phases.TornadoSketchTierContext;

public class TornadoApiReplacement extends BasePhase<TornadoSketchTierContext> {

    @Override
    public Optional<NotApplicable> notApplicableTo(GraphState graphState) {
        return ALWAYS_APPLICABLE;
    }

    /*
     * A singleton is used because we don't need to support all the logic of loading
     * the desired class bytecode and instantiating the helper classes for the ASM
     * library. Therefore, we use the singleton to call
     * ASMClassVisitor::getParallelAnnotations which will handle everything in the
     * right module. We can't have ASMClassVisitor::getParallelAnnotations be a
     * static method because we dynamically load the class and the interface does
     * not allow it.
     */
    private static ASMClassVisitorProvider asmClassVisitorProvider;

    static {
        try {
            String tornadoAnnotationImplementation = System.getProperty("tornado.load.annotation.implementation");
            Class<?> klass = Class.forName(tornadoAnnotationImplementation);
            Constructor<?> constructor = klass.getConstructor();
            asmClassVisitorProvider = (ASMClassVisitorProvider) constructor.newInstance();
        } catch (ClassNotFoundException | InstantiationException | IllegalAccessException | NoSuchMethodException | SecurityException | IllegalArgumentException | InvocationTargetException e) {
            throw new RuntimeException("[ERROR] Tornado Annotation Implementation class not found", e);
        }
    }

    @Override
    protected void run(StructuredGraph graph, TornadoSketchTierContext context) {
        replaceLocalAnnotations(graph, context);
    }

    private void replaceLocalAnnotations(StructuredGraph graph, TornadoSketchTierContext context) throws TornadoCompilationException {
<<<<<<< HEAD
        // build node -> annotation mapping
        TornadoDevice device = context.getDevice();
=======
        Map<Node, ParallelAnnotationProvider> parallelNodes = getAnnotatedNodes(graph, context);
        addParallelProcessingNodes(graph, parallelNodes);
    }

    private Map<Node, ParallelAnnotationProvider> getAnnotatedNodes(StructuredGraph graph, TornadoSketchTierContext context) {
>>>>>>> 215d12c1
        Map<ResolvedJavaMethod, ParallelAnnotationProvider[]> methodToAnnotations = new HashMap<>();

        methodToAnnotations.put(context.getMethod(), asmClassVisitorProvider.getParallelAnnotations(context.getMethod()));

        for (ResolvedJavaMethod resolvedJavaMethod : graph.getMethods()) {
            ParallelAnnotationProvider[] inlineParallelAnnotations = asmClassVisitorProvider.getParallelAnnotations(resolvedJavaMethod);
            if (inlineParallelAnnotations.length > 0) {
                methodToAnnotations.put(resolvedJavaMethod, inlineParallelAnnotations);
            }
        }
        Map<Node, ParallelAnnotationProvider> parallelNodes = new HashMap<>();

        graph.getNodes().filter(FrameState.class).forEach(frameState -> {
            if (methodToAnnotations.containsKey(frameState.getMethod())) {
                for (ParallelAnnotationProvider annotation : methodToAnnotations.get(frameState.getMethod())) {
                    if (frameState.bci >= annotation.getStart() && frameState.bci < annotation.getStart() + annotation.getLength()) {
                        Node localNode = frameState.localAt(annotation.getIndex());
                        if (!parallelNodes.containsKey(localNode)) {
                            parallelNodes.put(localNode, annotation);
                        }
                    }
                }
            }
        });
        return parallelNodes;
    }

    private void addParallelProcessingNodes(StructuredGraph graph, Map<Node, ParallelAnnotationProvider> parallelNodes) {
        if (graph.hasLoops()) {
            final LoopsData data = new TornadoLoopsData(graph);
            data.detectCountedLoops();
            int loopIndex = 0;
            final List<LoopEx> loops = data.outerFirst();
<<<<<<< HEAD
            if (device.getDeviceType() != TornadoDeviceType.CPU && TORNADO_LOOPS_REVERSE) {
                // We do not apply loop interchange for CPU-only execution. 
=======

            // Enable loop interchange - Parallel Loops are processed in the IR reversed order
            // to set the ranges and offset of the corresponding <thread-ids> for each dimension.
            if (TornadoOptions.TORNADO_LOOP_INTERCHANGE) {
>>>>>>> 215d12c1
                Collections.reverse(loops);
            }

            for (LoopEx loop : loops) {
                for (InductionVariable iv : loop.getInductionVariables().getValues()) {
                    if (!parallelNodes.containsKey(iv.valueNode())) {
                        continue;
                    }
                    List<IntegerLessThanNode> conditions = iv.valueNode().usages().filter(IntegerLessThanNode.class).snapshot();
                    final IntegerLessThanNode lessThan = conditions.getFirst();
                    ValueNode maxIterations = lessThan.getY();
                    parallelizationReplacement(graph, iv, loopIndex, maxIterations, conditions);
                    loopIndex++;
                }
            }
        }
    }

    private void parallelizationReplacement(StructuredGraph graph, InductionVariable inductionVar, int loopIndex, ValueNode maxIterations, List<IntegerLessThanNode> conditions)
            throws TornadoCompilationException {
        if (inductionVar.isConstantInit() && inductionVar.isConstantStride()) {

            final ConstantNode newInit = graph.addWithoutUnique(ConstantNode.forInt((int) inductionVar.constantInit()));

            final ConstantNode newStride = graph.addWithoutUnique(ConstantNode.forInt((int) inductionVar.constantStride()));

            final ParallelOffsetNode offset = graph.addWithoutUnique(new ParallelOffsetNode(loopIndex, newInit));

            final ParallelStrideNode stride = graph.addWithoutUnique(new ParallelStrideNode(loopIndex, newStride));

            final ParallelRangeNode range = graph.addWithoutUnique(new ParallelRangeNode(loopIndex, maxIterations, offset, stride));

            final ValuePhiNode phi = (ValuePhiNode) inductionVar.valueNode();

            final ValueNode oldStride = phi.singleBackValueOrThis();

            if (oldStride.usages().count() > 1) {
                final ValueNode duplicateStride = (ValueNode) oldStride.copyWithInputs(true);
                oldStride.replaceAtMatchingUsages(duplicateStride, usage -> !usage.equals(phi));
            }

            inductionVar.initNode().replaceAtMatchingUsages(offset, node -> node.equals(phi));
            inductionVar.strideNode().replaceAtMatchingUsages(stride, node -> node.equals(oldStride));
            // only replace this node in the loop condition
            maxIterations.replaceAtMatchingUsages(range, node -> node.equals(conditions.getFirst()));

        } else {
            throw new TornadoBailoutRuntimeException("Failed to parallelize because of non-constant loop strides. \nSequential code will run on the device!");
        }
    }
}<|MERGE_RESOLUTION|>--- conflicted
+++ resolved
@@ -43,8 +43,6 @@
 import org.graalvm.compiler.phases.BasePhase;
 
 import jdk.vm.ci.meta.ResolvedJavaMethod;
-import uk.ac.manchester.tornado.api.common.TornadoDevice;
-import uk.ac.manchester.tornado.api.enums.TornadoDeviceType;
 import uk.ac.manchester.tornado.api.exceptions.TornadoBailoutRuntimeException;
 import uk.ac.manchester.tornado.api.exceptions.TornadoCompilationException;
 import uk.ac.manchester.tornado.runtime.ASMClassVisitorProvider;
@@ -91,16 +89,11 @@
     }
 
     private void replaceLocalAnnotations(StructuredGraph graph, TornadoSketchTierContext context) throws TornadoCompilationException {
-<<<<<<< HEAD
-        // build node -> annotation mapping
-        TornadoDevice device = context.getDevice();
-=======
         Map<Node, ParallelAnnotationProvider> parallelNodes = getAnnotatedNodes(graph, context);
         addParallelProcessingNodes(graph, parallelNodes);
     }
 
     private Map<Node, ParallelAnnotationProvider> getAnnotatedNodes(StructuredGraph graph, TornadoSketchTierContext context) {
->>>>>>> 215d12c1
         Map<ResolvedJavaMethod, ParallelAnnotationProvider[]> methodToAnnotations = new HashMap<>();
 
         methodToAnnotations.put(context.getMethod(), asmClassVisitorProvider.getParallelAnnotations(context.getMethod()));
@@ -134,15 +127,10 @@
             data.detectCountedLoops();
             int loopIndex = 0;
             final List<LoopEx> loops = data.outerFirst();
-<<<<<<< HEAD
-            if (device.getDeviceType() != TornadoDeviceType.CPU && TORNADO_LOOPS_REVERSE) {
-                // We do not apply loop interchange for CPU-only execution. 
-=======
 
             // Enable loop interchange - Parallel Loops are processed in the IR reversed order
             // to set the ranges and offset of the corresponding <thread-ids> for each dimension.
             if (TornadoOptions.TORNADO_LOOP_INTERCHANGE) {
->>>>>>> 215d12c1
                 Collections.reverse(loops);
             }
 
