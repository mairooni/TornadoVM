--- conflicted
+++ resolved
@@ -116,16 +116,12 @@
         builder.name("sketch-" + resolvedMethod.getName());
         final StructuredGraph graph = builder.build();
 
-<<<<<<< HEAD
-        try (DebugContext.Scope ignored = getDebugContext().scope("Tornado-Sketcher", new DebugDumpScope("Tornado-Sketcher")); DebugCloseable ignored1 = Sketcher.start(getDebugContext())) {
-=======
         // Check legal Kernel Name
         if (openclTokens.contains(resolvedMethod.getName())) {
             throw new TornadoRuntimeException("[ERROR] Java method name corresponds to an OpenCL Token. Change the Java method's name: " + resolvedMethod.getName());
         }
 
-        try (Scope ignored = Debug.scope("Tornado-Sketcher", new DebugDumpScope("Tornado-Sketcher")); DebugCloseable ignored1 = Sketcher.start()) {
->>>>>>> 58e04b68
+        try (DebugContext.Scope ignored = getDebugContext().scope("Tornado-Sketcher", new DebugDumpScope("Tornado-Sketcher")); DebugCloseable ignored1 = Sketcher.start(getDebugContext())) {
             final TornadoSketchTierContext highTierContext = new TornadoSketchTierContext(providers, graphBuilderSuite, optimisticOpts, resolvedMethod, meta);
             if (graph.start().next() == null) {
                 graphBuilderSuite.apply(graph, highTierContext);
