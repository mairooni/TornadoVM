--- conflicted
+++ resolved
@@ -453,15 +453,9 @@
         boolean compile = false;
         if (Tornado.FPGA_EMULATION) {
             compile = true;
-<<<<<<< HEAD
-        } else if (graphContext.getDeviceFirtTask() instanceof TornadoAcceleratorDevice) {
-            TornadoAcceleratorDevice device = (TornadoAcceleratorDevice) graphContext.getDeviceFirtTask();
-            if (device.isFullJITMode(graphContext.getTask(0))) {
-=======
         } else if (executionContext.getDeviceFirtTask() instanceof TornadoAcceleratorDevice) {
             TornadoAcceleratorDevice device = (TornadoAcceleratorDevice) executionContext.getDeviceFirtTask();
             if (device.isFullJITMode(executionContext.getTask(0))) {
->>>>>>> 6af921d3
                 compile = true;
             }
         }
@@ -507,13 +501,8 @@
 
     @Override
     public void scheduleInner() {
-<<<<<<< HEAD
-        boolean compile = compileToTornadoVMBytecodes();
-        TornadoAcceleratorDevice deviceForTask = graphContext.getDeviceForTask(0);
-=======
         boolean compile = compileToTornadoVMBytecode();
         TornadoAcceleratorDevice deviceForTask = executionContext.getDeviceForTask(0);
->>>>>>> 6af921d3
         if (compile && deviceForTask.getDeviceContext().isPlatformFPGA()) {
             preCompilationForFPGA();
         }
@@ -1507,8 +1496,6 @@
         return this;
     }
 
-<<<<<<< HEAD
-=======
     private void addInner(int index, int type, Method method, ScheduleMetaData meta, String id, Object[] parameters) {
         switch (type) {
             case 0:
@@ -1525,7 +1512,6 @@
         }
     }
 
->>>>>>> 6af921d3
     @SuppressWarnings({ "rawtypes", "unchecked" })
     private void addInner(int type, Method method, ScheduleMetaData meta, String id, Object[] parameters) {
         switch (type) {
@@ -1631,35 +1617,6 @@
     }
 
     @Override
-    public void addTask(TaskPackage taskPackage) {
-        taskPackages.add(taskPackage);
-        String id = taskPackage.getId();
-        int type = taskPackage.getTaskType();
-        Object[] parameters = taskPackage.getTaskParameters();
-
-        Method method = TaskUtils.resolveMethodHandle(parameters[0]);
-        ScheduleMetaData meta = meta();
-
-        // Set the number of threads to run. If 0, it will execute as many
-        // threads as input size (after Tornado analyses the right block-size).
-        // Otherwise, we force the number of threads to run. This is the case,
-        // for example, when executing reductions in which the input size is not
-        // power of two.
-        meta.setNumThreads(taskPackage.getNumThreadsToRun());
-
-        try {
-            addInner(type, method, meta, id, parameters);
-        } catch (TornadoBailoutRuntimeException e) {
-            this.bailout = true;
-            if (!Tornado.DEBUG) {
-                System.out.println("WARNING: Code Bailout to Java sequential. Use --debug to see the reason");
-            } else {
-                e.printStackTrace();
-            }
-        }
-    }
-
-    @Override
     public void addPrebuiltTask(String id, String entryPoint, String filename, Object[] args, Access[] accesses, TornadoDevice device, int[] dimensions) {
         addInner(TaskUtils.createTask(meta(), id, entryPoint, filename, args, accesses, device, dimensions));
     }
