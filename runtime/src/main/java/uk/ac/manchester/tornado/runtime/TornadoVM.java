--- conflicted
+++ resolved
@@ -292,20 +292,14 @@
                     for (Integer e : allEvents) {
                         Event event = device.resolveEvent(e);
                         event.waitForEvents();
-<<<<<<< HEAD
                         long copyInValue = timeProfiler.getTimer(ProfilerType.COPY_IN_TIME);
                         copyInValue += event.getExecutionTime();
                         timeProfiler.setTimer(ProfilerType.COPY_IN_TIME, copyInValue);
+                        timeProfiler.addValueToMetric(ProfilerType.TASK_COPY_IN_SIZE_BYTES, tasks.get(contextIndex).getId(), objectState.getBuffer().size());
 
                         long dispatchValue = timeProfiler.getTimer(ProfilerType.DISPATCH_TIME);
                         dispatchValue += event.getDriverDispatchTime();
                         timeProfiler.setTimer(ProfilerType.DISPATCH_TIME, dispatchValue);
-=======
-                        long value = timeProfiler.getTimer(ProfilerType.COPY_IN_TIME);
-                        value += event.getExecutionTime();
-                        timeProfiler.setTimer(ProfilerType.COPY_IN_TIME, value);
-                        timeProfiler.addValueToMetric(ProfilerType.TASK_COPY_IN_SIZE_BYTES, tasks.get(contextIndex).getId(), objectState.getBuffer().size());
->>>>>>> 2fc6769b
                     }
                 }
 
@@ -340,20 +334,14 @@
                     for (Integer e : allEvents) {
                         Event event = device.resolveEvent(e);
                         event.waitForEvents();
-<<<<<<< HEAD
                         long copyInValue = timeProfiler.getTimer(ProfilerType.COPY_IN_TIME);
                         copyInValue += event.getExecutionTime();
                         timeProfiler.setTimer(ProfilerType.COPY_IN_TIME, copyInValue);
+                        timeProfiler.addValueToMetric(ProfilerType.TASK_COPY_IN_SIZE_BYTES, tasks.get(contextIndex).getId(), objectState.getBuffer().size());
 
                         long dispatchValue = timeProfiler.getTimer(ProfilerType.DISPATCH_TIME);
                         dispatchValue += event.getDriverDispatchTime();
                         timeProfiler.setTimer(ProfilerType.DISPATCH_TIME, dispatchValue);
-=======
-                        long value = timeProfiler.getTimer(ProfilerType.COPY_IN_TIME);
-                        value += event.getExecutionTime();
-                        timeProfiler.setTimer(ProfilerType.COPY_IN_TIME, value);
-                        timeProfiler.addValueToMetric(ProfilerType.TASK_COPY_IN_SIZE_BYTES, tasks.get(contextIndex).getId(), objectState.getBuffer().size());
->>>>>>> 2fc6769b
                     }
                 }
             } else if (op == TornadoVMBytecodes.STREAM_OUT.value()) {
