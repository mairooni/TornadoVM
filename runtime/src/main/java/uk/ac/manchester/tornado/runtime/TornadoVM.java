/*
 * This file is part of Tornado: A heterogeneous programming framework:
 * https://github.com/beehive-lab/tornadovm
 *
 * Copyright (c) 2013-2019, APT Group, School of Computer Science,
 * The University of Manchester. All rights reserved.
 * DO NOT ALTER OR REMOVE COPYRIGHT NOTICES OR THIS FILE HEADER.
 *
 * This code is free software; you can redistribute it and/or modify it
 * under the terms of the GNU General Public License version 2 only, as
 * published by the Free Software Foundation.
 *
 * This code is distributed in the hope that it will be useful, but WITHOUT
 * ANY WARRANTY; without even the implied warranty of MERCHANTABILITY or
 * FITNESS FOR A PARTICULAR PURPOSE.  See the GNU General Public License
 * version 2 for more details (a copy is included in the LICENSE file that
 * accompanied this code).
 *
 * You should have received a copy of the GNU General Public License version
 * 2 along with this work; if not, write to the Free Software Foundation,
 * Inc., 51 Franklin St, Fifth Floor, Boston, MA 02110-1301 USA.
 *
 * Authors: James Clarkson
 *
 */
package uk.ac.manchester.tornado.runtime;

import static uk.ac.manchester.tornado.api.enums.TornadoExecutionStatus.COMPLETE;
import static uk.ac.manchester.tornado.runtime.common.Tornado.ENABLE_PROFILING;
import static uk.ac.manchester.tornado.runtime.common.Tornado.USE_VM_FLUSH;
import static uk.ac.manchester.tornado.runtime.common.Tornado.VM_USE_DEPS;

import java.nio.ByteBuffer;
import java.nio.ByteOrder;
import java.util.Arrays;
import java.util.BitSet;
import java.util.List;

import uk.ac.manchester.tornado.api.common.Access;
import uk.ac.manchester.tornado.api.common.Event;
import uk.ac.manchester.tornado.api.common.SchedulableTask;
import uk.ac.manchester.tornado.api.common.TornadoEvents;
import uk.ac.manchester.tornado.api.exceptions.TornadoException;
import uk.ac.manchester.tornado.api.exceptions.TornadoInternalError;
import uk.ac.manchester.tornado.api.profiler.ProfilerType;
import uk.ac.manchester.tornado.api.profiler.TornadoProfiler;
import uk.ac.manchester.tornado.runtime.common.CallStack;
import uk.ac.manchester.tornado.runtime.common.DeviceObjectState;
import uk.ac.manchester.tornado.runtime.common.TornadoAcceleratorDevice;
import uk.ac.manchester.tornado.runtime.common.TornadoInstalledCode;
import uk.ac.manchester.tornado.runtime.common.TornadoLogger;
import uk.ac.manchester.tornado.runtime.common.TornadoOptions;
import uk.ac.manchester.tornado.runtime.graph.TornadoExecutionContext;
import uk.ac.manchester.tornado.runtime.graph.TornadoGraphAssembler.TornadoVMBytecodes;
import uk.ac.manchester.tornado.runtime.tasks.GlobalObjectState;
import uk.ac.manchester.tornado.runtime.tasks.TornadoTaskSchedule;
import uk.ac.manchester.tornado.runtime.tasks.meta.TaskMetaData;

/**
 * TornadoVM: it includes a bytecode interpreter (Tornado bytecodes), a memory
 * manager for all devices (FPGAs, GPUs and multi-core that follows the OpenCL
 * programming model), and a JIT compiler from Java bytecode to OpenCL.
 * <p>
 * The JIT compiler extends the Graal JIT Compiler for OpenCL compilation.
 * <p>
 * There is an instance of the {@link TornadoVM} per
 * {@link TornadoTaskSchedule}. Each TornadoVM contains the logic to orchestrate
 * the execution on the parallel device (e.g., a GPU).
 */
public class TornadoVM extends TornadoLogger {

    private static final Event EMPTY_EVENT = new EmptyEvent();

    private static final int MAX_EVENTS = 32;
    private final boolean useDependencies;

    private final TornadoExecutionContext graphContext;
    private final List<Object> objects;
    private final GlobalObjectState[] globalStates;
    private final CallStack[] stacks;
    private final int[][] events;
    private final int[] eventsIndicies;
    private final List<TornadoAcceleratorDevice> contexts;
    private final TornadoInstalledCode[] installedCodes;

    private final List<Object> constants;
    private final List<SchedulableTask> tasks;

    private final ByteBuffer buffer;

    private double totalTime;
    private long invocations;
    private TornadoProfiler timeProfiler;

    public TornadoVM(TornadoExecutionContext graphContext, byte[] code, int limit, TornadoProfiler timeProfiler) {

        this.graphContext = graphContext;
        this.timeProfiler = timeProfiler;

        useDependencies = graphContext.meta().enableOooExecution() | VM_USE_DEPS;
        totalTime = 0;
        invocations = 0;

        buffer = ByteBuffer.wrap(code);
        buffer.order(ByteOrder.LITTLE_ENDIAN);
        buffer.limit(limit);

        debug("loading tornado vm...");

        TornadoInternalError.guarantee(buffer.get() == TornadoVMBytecodes.SETUP.value(), "invalid code");
        contexts = graphContext.getDevices();
        buffer.getInt();
        int taskCount = buffer.getInt();
        stacks = graphContext.getFrames();
        events = new int[buffer.getInt()][MAX_EVENTS];
        eventsIndicies = new int[events.length];

        installedCodes = new TornadoInstalledCode[taskCount];

        for (int i = 0; i < events.length; i++) {
            Arrays.fill(events[i], -1);
            eventsIndicies[i] = 0;
        }

        debug("found %d contexts", contexts.size());
        debug("created %d stacks", stacks.length);
        debug("created %d event lists", events.length);

        objects = graphContext.getObjects();
        globalStates = new GlobalObjectState[objects.size()];
        debug("fetching %d object states...", globalStates.length);
        for (int i = 0; i < objects.size(); i++) {
            final Object object = objects.get(i);
            TornadoInternalError.guarantee(object != null, "null object found in TornadoVM");
            globalStates[i] = TornadoCoreRuntime.getTornadoRuntime().resolveObject(object);
            debug("\tobject[%d]: [0x%x] %s %s", i, object.hashCode(), object.getClass().getTypeName(), globalStates[i]);
        }

        byte op = buffer.get();
        while (op != TornadoVMBytecodes.BEGIN.value()) {
            TornadoInternalError.guarantee(op == TornadoVMBytecodes.CONTEXT.value(), "invalid code: 0x%x", op);
            final int deviceIndex = buffer.getInt();
            debug("loading context %s", contexts.get(deviceIndex));
            final long t0 = System.nanoTime();
            contexts.get(deviceIndex).ensureLoaded();
            final long t1 = System.nanoTime();
            debug("loaded in %.9f s", (t1 - t0) * 1e-9);
            op = buffer.get();
        }

        constants = graphContext.getConstants();
        tasks = graphContext.getTasks();

        debug("%s - vm ready to go", graphContext.getId());
        buffer.mark();
    }

    private GlobalObjectState resolveGlobalObjectState(int index) {
        return globalStates[index];
    }

    private DeviceObjectState resolveObjectState(int index, int device) {
        return globalStates[index].getDeviceState(contexts.get(device));
    }

    private CallStack resolveStack(int index, int numArgs, CallStack[] stacks, TornadoAcceleratorDevice device, boolean setNewDevice) {
        if (graphContext.meta().isDebug() && setNewDevice) {
            debug("Recompiling task on device " + device);
        }
        if (stacks[index] == null || setNewDevice) {
            stacks[index] = device.createStack(numArgs);
        }
        return stacks[index];
    }

    public void invalidateObjects() {
        for (GlobalObjectState globalState : globalStates) {
            globalState.invalidate();
        }
    }

    public void warmup() {
        execute(true);
    }

    public void compile() {
        execute(true);
    }

    public Event execute() {
        return execute(false);
    }

    private final String MESSAGE_ERROR = "object is not valid: %s %s";

    private void initWaitEventList() {
        for (int[] waitList : events) {
            Arrays.fill(waitList, -1);
        }
    }

    private Event execute(boolean isWarmup) {

        final long t0 = System.nanoTime();
        int lastEvent = -1;
        initWaitEventList();

        StringBuilder bytecodesList = null;
        if (TornadoOptions.printBytecodes) {
            bytecodesList = new StringBuilder();
        }

        while (buffer.hasRemaining()) {
            final byte op = buffer.get();
            if (op == TornadoVMBytecodes.ALLOCATE.value()) {
                final int objectIndex = buffer.getInt();
                final int contextIndex = buffer.getInt();
                final long sizeBatch = buffer.getLong();

                if (isWarmup) {
                    continue;
                }

                final TornadoAcceleratorDevice device = contexts.get(contextIndex);
                final Object object = objects.get(objectIndex);

                if (TornadoOptions.printBytecodes) {
                    String verbose = String.format("vm: ALLOCATE [0x%x] %s on %s, size=%d", object.hashCode(), object, device, sizeBatch);
                    bytecodesList.append(verbose + "\n");
                }

                final DeviceObjectState objectState = resolveObjectState(objectIndex, contextIndex);
                lastEvent = device.ensureAllocated(object, sizeBatch, objectState);

            } else if (op == TornadoVMBytecodes.COPY_IN.value()) {
                final int objectIndex = buffer.getInt();
                final int contextIndex = buffer.getInt();
                final int eventList = buffer.getInt();
                final long offset = buffer.getLong();
                final long sizeBatch = buffer.getLong();

                final int[] waitList = (useDependencies && eventList != -1) ? events[eventList] : null;

                if (isWarmup) {
                    continue;
                }

                final TornadoAcceleratorDevice device = contexts.get(contextIndex);
                final Object object = objects.get(objectIndex);

                final DeviceObjectState objectState = resolveObjectState(objectIndex, contextIndex);

                if (TornadoOptions.printBytecodes) {
                    String verbose = String.format("vm: COPY_IN [Object Hash Code=0x%x] %s on %s, size=%d, offset=%d [event list=%d]", object.hashCode(), object, device, sizeBatch, offset, eventList);
                    bytecodesList.append(verbose + "\n");
                }

                List<Integer> allEvents;
                if (sizeBatch > 0) {
                    // We need to stream-in when using batches, because the
                    // whole data is not copied yet.
                    allEvents = device.streamIn(object, sizeBatch, offset, objectState, waitList);
                } else {
                    allEvents = device.ensurePresent(object, objectState, waitList, sizeBatch, offset);
                }
                if (eventList != -1) {
                    eventsIndicies[eventList] = 0;
                }

                if (TornadoOptions.isProfilerEnabled() && allEvents != null) {
                    for (Integer e : allEvents) {
                        Event event = device.resolveEvent(e);
                        event.waitForEvents();
                        long value = timeProfiler.getTimer(ProfilerType.COPY_IN_TIME);
                        value += event.getExecutionTime();
                        timeProfiler.setTimer(ProfilerType.COPY_IN_TIME, value);
                    }
                }

            } else if (op == TornadoVMBytecodes.STREAM_IN.value()) {
                final int objectIndex = buffer.getInt();
                final int contextIndex = buffer.getInt();
                final int eventList = buffer.getInt();
                final long offset = buffer.getLong();
                final long sizeBatch = buffer.getLong();

                final int[] waitList = (useDependencies && eventList != -1) ? events[eventList] : null;

                if (isWarmup) {
                    continue;
                }

                final TornadoAcceleratorDevice device = contexts.get(contextIndex);
                final Object object = objects.get(objectIndex);

                if (TornadoOptions.printBytecodes) {
                    String verbose = String.format("vm: STREAM_IN [0x%x] %s on %s, size=%d, offset=%d [event list=%d]", object.hashCode(), object, device, sizeBatch, offset, eventList);
                    bytecodesList.append(verbose + "\n");
                }

                final DeviceObjectState objectState = resolveObjectState(objectIndex, contextIndex);

                List<Integer> allEvents = device.streamIn(object, sizeBatch, offset, objectState, waitList);
                if (eventList != -1) {
                    eventsIndicies[eventList] = 0;
                }
                if (TornadoOptions.isProfilerEnabled() && allEvents != null) {
                    for (Integer e : allEvents) {
                        Event event = device.resolveEvent(e);
                        event.waitForEvents();
                        long value = timeProfiler.getTimer(ProfilerType.COPY_IN_TIME);
                        value += event.getExecutionTime();
                        timeProfiler.setTimer(ProfilerType.COPY_IN_TIME, value);
                    }
                }

            } else if (op == TornadoVMBytecodes.STREAM_OUT.value()) {
                final int objectIndex = buffer.getInt();
                final int contextIndex = buffer.getInt();
                final int eventList = buffer.getInt();

                final long offset = buffer.getLong();
                final long sizeBatch = buffer.getLong();

                final int[] waitList = (useDependencies) ? events[eventList] : null;

                if (isWarmup) {
                    continue;
                }

                final TornadoAcceleratorDevice device = contexts.get(contextIndex);
                final Object object = objects.get(objectIndex);

                if (TornadoOptions.printBytecodes) {
                    String verbose = String.format("vm: STREAM_OUT [0x%x] %s on %s, size=%d, offset=%d [event list=%d]", object.hashCode(), object, device, sizeBatch, offset, eventList);
                    bytecodesList.append(verbose + "\n");
                }

                final DeviceObjectState objectState = resolveObjectState(objectIndex, contextIndex);

                lastEvent = device.streamOutBlocking(object, offset, objectState, waitList);
                if (eventList != -1) {
                    eventsIndicies[eventList] = 0;
                }
                if (TornadoOptions.isProfilerEnabled() && lastEvent != -1) {
                    Event event = device.resolveEvent(lastEvent);
                    event.waitForEvents();
                    long value = timeProfiler.getTimer(ProfilerType.COPY_OUT_TIME);
                    value += event.getExecutionTime();
                    timeProfiler.setTimer(ProfilerType.COPY_OUT_TIME, value);
                }

            } else if (op == TornadoVMBytecodes.STREAM_OUT_BLOCKING.value()) {
                final int objectIndex = buffer.getInt();
                final int contextIndex = buffer.getInt();
                final int eventList = buffer.getInt();

                final long offset = buffer.getLong();
                final long sizeBatch = buffer.getLong();

                final int[] waitList = (useDependencies) ? events[eventList] : null;

                if (isWarmup) {
                    continue;
                }

                final TornadoAcceleratorDevice device = contexts.get(contextIndex);
                final Object object = objects.get(objectIndex);

                if (TornadoOptions.printBytecodes) {
                    String verbose = String.format("vm: STREAM_OUT_BLOCKING [0x%x] %s on %s, size=%d, offset=%d [event list=%d]", object.hashCode(), object, device, sizeBatch, offset, eventList);
                    bytecodesList.append(verbose + "\n");
                }

                final DeviceObjectState objectState = resolveObjectState(objectIndex, contextIndex);

                final int tornadoEventID = device.streamOutBlocking(object, offset, objectState, waitList);

                if (TornadoOptions.isProfilerEnabled() && tornadoEventID != -1) {
                    Event event = device.resolveEvent(tornadoEventID);
                    event.waitForEvents();
                    long value = timeProfiler.getTimer(ProfilerType.COPY_OUT_TIME);
                    value += event.getExecutionTime();
                    timeProfiler.setTimer(ProfilerType.COPY_OUT_TIME, value);
                }

                if (eventList != -1) {
                    eventsIndicies[eventList] = 0;
                }

            } else if (op == TornadoVMBytecodes.LAUNCH.value()) {
                final int stackIndex = buffer.getInt();
                final int contextIndex = buffer.getInt();
                final int taskIndex = buffer.getInt();
                final int numArgs = buffer.getInt();
                final int eventList = buffer.getInt();

                final long offset = buffer.getLong();
                final long batchThreads = buffer.getLong();

                final TornadoAcceleratorDevice device = contexts.get(contextIndex);
                boolean redeployOnDevice = graphContext.redeployOnDevice();

                final CallStack stack = resolveStack(stackIndex, numArgs, stacks, device, redeployOnDevice);

                final int[] waitList = (useDependencies && eventList != -1) ? events[eventList] : null;
                final SchedulableTask task = tasks.get(taskIndex);

                // Set the batch size in the task information
                task.setBatchThreads(batchThreads);

                if (TornadoOptions.printBytecodes) {
                    String verbose = String.format("vm: LAUNCH %s on %s, size=%d, offset=%d [event list=%d]", task.getName(), contexts.get(contextIndex), batchThreads, offset, eventList);
                    bytecodesList.append(verbose + "\n");
                }

                if (installedCodes[taskIndex] == null) {
                    task.mapTo(device);
                    try {
                        task.attachProfiler(timeProfiler);
                        installedCodes[taskIndex] = device.installCode(task);
                    } catch (Error | Exception e) {
                        fatal("unable to compile task %s", task.getName());
<<<<<<< HEAD
                        debug(e.getMessage());
                        throw e;
                    }
                    final long compileEnd = System.nanoTime();
                    if (graphContext.meta().isDebug()) {
                        debug("vm: compiled in %.9f s", (compileEnd - compileStart) * 1e-9);
=======
>>>>>>> 98cfa670
                    }
                }

                if (isWarmup) {
                    popArgumentsFromStack(numArgs);
                    continue;
                }

                final TornadoInstalledCode installedCode = installedCodes[taskIndex];
                final Access[] accesses = task.getArgumentsAccess();

                if (redeployOnDevice || !stack.isOnDevice()) {
                    stack.reset();
                }
                for (int i = 0; i < numArgs; i++) {
                    final byte argType = buffer.get();
                    final int argIndex = buffer.getInt();

                    if (stack.isOnDevice()) {
                        continue;
                    }

                    if (argType == TornadoVMBytecodes.CONSTANT_ARGUMENT.value()) {
                        stack.push(constants.get(argIndex));
                    } else if (argType == TornadoVMBytecodes.REFERENCE_ARGUMENT.value()) {
                        final GlobalObjectState globalState = resolveGlobalObjectState(argIndex);
                        final DeviceObjectState objectState = globalState.getDeviceState(contexts.get(contextIndex));

                        TornadoInternalError.guarantee(objectState.isValid(), MESSAGE_ERROR, objects.get(argIndex), objectState);

                        stack.push(objects.get(argIndex), objectState);
                        if (accesses[i] == Access.WRITE || accesses[i] == Access.READ_WRITE) {
                            globalState.setOwner(device);
                            objectState.setContents(true);
                            objectState.setModified(true);
                        }
                    } else {
                        TornadoInternalError.shouldNotReachHere();
                    }
                }

                TaskMetaData metadata = null;
                if (task.meta() instanceof TaskMetaData) {
                    metadata = (TaskMetaData) task.meta();
                } else {
                    throw new RuntimeException("task.meta is not instanceof TaskMetada");
                }

                // We attach the profiler
                metadata.attachProfiler(timeProfiler);

                if (useDependencies) {
                    lastEvent = installedCode.launchWithDeps(stack, metadata, batchThreads, waitList);
                } else {
                    lastEvent = installedCode.launchWithoutDeps(stack, metadata, batchThreads);
                }
                if (eventList != -1) {
                    eventsIndicies[eventList] = 0;
                }
            } else if (op == TornadoVMBytecodes.ADD_DEP.value()) {
                final int eventList = buffer.getInt();
                if (isWarmup) {
                    continue;
                }
                if (useDependencies && lastEvent != -1) {

                    if (TornadoOptions.printBytecodes) {
                        String verbose = String.format("vm: ADD_DEP %s to event list %d", lastEvent, eventList);
                        bytecodesList.append(verbose + "\n");
                    }

                    TornadoInternalError.guarantee(eventsIndicies[eventList] < events[eventList].length, "event list is too small");
                    events[eventList][eventsIndicies[eventList]] = lastEvent;
                    eventsIndicies[eventList]++;
                }

            } else if (op == TornadoVMBytecodes.BARRIER.value()) {
                final int eventList = buffer.getInt();
                final int[] waitList = (useDependencies && eventList != -1) ? events[eventList] : null;

                if (isWarmup) {
                    continue;
                }

                if (TornadoOptions.printBytecodes) {
                    bytecodesList.append(String.format("BARRIER event list %d\n", eventList));
                }

                if (contexts.size() == 1) {
                    final TornadoAcceleratorDevice device = contexts.get(0);
                    lastEvent = device.enqueueMarker(waitList);
                } else if (contexts.size() > 1) {
                    TornadoInternalError.shouldNotReachHere("unimplemented multi-context barrier");
                }

                if (eventList != -1) {
                    eventsIndicies[eventList] = 0;
                }
            } else if (op == TornadoVMBytecodes.END.value()) {
                if (TornadoOptions.printBytecodes) {
                    bytecodesList.append(String.format("END\n"));
                }

                break;
            } else {
                if (graphContext.meta().isDebug()) {
                    debug("vm: invalid op 0x%x(%d)", op, op);
                }
                throw new TornadoException("[ERROR] TornadoVM Bytecode not recognized");
            }
        }

        Event barrier = EMPTY_EVENT;
        if (!isWarmup) {
            for (TornadoAcceleratorDevice dev : contexts) {
                if (useDependencies) {
                    final int event = dev.enqueueMarker();
                    barrier = dev.resolveEvent(event);
                }

                if (USE_VM_FLUSH) {
                    dev.flush();
                }
            }
        }

        final long t1 = System.nanoTime();
        final double elapsed = (t1 - t0) * 1e-9;
        if (!isWarmup) {
            totalTime += elapsed;
            invocations++;
        }

        if (graphContext.meta().isDebug()) {
            debug("vm: complete elapsed=%.9f s (%d iterations, %.9f s mean)", elapsed, invocations, (totalTime / invocations));
        }

        buffer.reset();

        if (TornadoOptions.printBytecodes) {
            System.out.println(bytecodesList.toString());
            bytecodesList = null;
        }

        return barrier;
    }

    private void popArgumentsFromStack(int numArgs) {
        for (int i = 0; i < numArgs; i++) {
            buffer.get();
            buffer.getInt();
        }
    }

    public void printTimes() {
        System.out.printf("vm: complete %d iterations - %.9f s mean and %.9f s total\n", invocations, (totalTime / invocations), totalTime);
    }

    public void clearProfiles() {
        for (final SchedulableTask task : tasks) {
            task.meta().getProfiles().clear();
        }
    }

    public void dumpEvents() {
        if (!ENABLE_PROFILING || !graphContext.meta().shouldDumpEvents()) {
            info("profiling and/or event dumping is not enabled");
            return;
        }

        for (final TornadoAcceleratorDevice device : contexts) {
            device.dumpEvents();
        }
    }

    public void dumpProfiles() {
        if (!graphContext.meta().shouldDumpProfiles()) {
            info("profiling is not enabled");
            return;
        }

        for (final SchedulableTask task : tasks) {
            final TaskMetaData meta = (TaskMetaData) task.meta();
            for (final TornadoEvents eventset : meta.getProfiles()) {
                final BitSet profiles = eventset.getProfiles();
                for (int i = profiles.nextSetBit(0); i != -1; i = profiles.nextSetBit(i + 1)) {

                    if (!(eventset.getDevice() instanceof TornadoAcceleratorDevice)) {
                        throw new RuntimeException("TornadoDevice not found");
                    }

                    TornadoAcceleratorDevice device = (TornadoAcceleratorDevice) eventset.getDevice();
                    final Event profile = device.resolveEvent(i);
                    if (profile.getStatus() == COMPLETE) {
                        System.out.printf("task: %s %s %.9f %9d %9d %9d\n", device.getDeviceName(), meta.getId(), profile.getExecutionTime(), profile.getSubmitTime(), profile.getStartTime(),
                                profile.getEndTime());
                    }
                }
            }
        }
    }

}<|MERGE_RESOLUTION|>--- conflicted
+++ resolved
@@ -421,15 +421,6 @@
                         installedCodes[taskIndex] = device.installCode(task);
                     } catch (Error | Exception e) {
                         fatal("unable to compile task %s", task.getName());
-<<<<<<< HEAD
-                        debug(e.getMessage());
-                        throw e;
-                    }
-                    final long compileEnd = System.nanoTime();
-                    if (graphContext.meta().isDebug()) {
-                        debug("vm: compiled in %.9f s", (compileEnd - compileStart) * 1e-9);
-=======
->>>>>>> 98cfa670
                     }
                 }
 
