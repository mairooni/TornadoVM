/*
 * Copyright (c) 2013-2023, APT Group, Department of Computer Science,
 * The University of Manchester.
 *
 * Licensed under the Apache License, Version 2.0 (the "License");
 * you may not use this file except in compliance with the License.
 * You may obtain a copy of the License at
 *
 * http://www.apache.org/licenses/LICENSE-2.0
 *
 * Unless required by applicable law or agreed to in writing, software
 * distributed under the License is distributed on an "AS IS" BASIS,
 * WITHOUT WARRANTIES OR CONDITIONS OF ANY KIND, either express or implied.
 * See the License for the specific language governing permissions and
 * limitations under the License.
 *
 */
module tornado.api {
    exports uk.ac.manchester.tornado.api;
    exports uk.ac.manchester.tornado.api.annotations;
    exports uk.ac.manchester.tornado.api.common;
    exports uk.ac.manchester.tornado.api.enums;
    exports uk.ac.manchester.tornado.api.exceptions;
    exports uk.ac.manchester.tornado.api.memory;
    exports uk.ac.manchester.tornado.api.profiler;
    exports uk.ac.manchester.tornado.api.runtime;
    exports uk.ac.manchester.tornado.api.internal.annotations;
    exports uk.ac.manchester.tornado.api.utils;

    opens uk.ac.manchester.tornado.api;
    exports uk.ac.manchester.tornado.api.math;
    exports uk.ac.manchester.tornado.api.types.arrays;
    opens uk.ac.manchester.tornado.api.types.arrays;
    exports uk.ac.manchester.tornado.api.types.collections;
    opens uk.ac.manchester.tornado.api.types.collections;
    exports uk.ac.manchester.tornado.api.types.matrix;
    opens uk.ac.manchester.tornado.api.types.matrix;
    opens uk.ac.manchester.tornado.api.types.images;
    exports uk.ac.manchester.tornado.api.types.images;
    exports uk.ac.manchester.tornado.api.types.utils;
    opens uk.ac.manchester.tornado.api.types.utils;
    exports uk.ac.manchester.tornado.api.types.common;
    opens uk.ac.manchester.tornado.api.types.common;
    exports uk.ac.manchester.tornado.api.types.volumes;
    opens uk.ac.manchester.tornado.api.types.volumes;
    exports uk.ac.manchester.tornado.api.types.vectors;
    opens uk.ac.manchester.tornado.api.types.vectors;
    exports uk.ac.manchester.tornado.api.types;
<<<<<<< HEAD
    exports uk.ac.manchester.tornado.api.types.tensors;
    opens uk.ac.manchester.tornado.api.types.tensors;
=======
    opens uk.ac.manchester.tornado.api.types;
>>>>>>> 927d5722
    opens uk.ac.manchester.tornado.api.runtime;
}<|MERGE_RESOLUTION|>--- conflicted
+++ resolved
@@ -46,11 +46,8 @@
     exports uk.ac.manchester.tornado.api.types.vectors;
     opens uk.ac.manchester.tornado.api.types.vectors;
     exports uk.ac.manchester.tornado.api.types;
-<<<<<<< HEAD
     exports uk.ac.manchester.tornado.api.types.tensors;
     opens uk.ac.manchester.tornado.api.types.tensors;
-=======
     opens uk.ac.manchester.tornado.api.types;
->>>>>>> 927d5722
     opens uk.ac.manchester.tornado.api.runtime;
 }