/*
 * Copyright (c) 2013-2023, APT Group, Department of Computer Science,
 * The University of Manchester.
 *
 * Licensed under the Apache License, Version 2.0 (the "License");
 * you may not use this file except in compliance with the License.
 * You may obtain a copy of the License at
 *
 * http://www.apache.org/licenses/LICENSE-2.0
 *
 * Unless required by applicable law or agreed to in writing, software
 * distributed under the License is distributed on an "AS IS" BASIS,
 * WITHOUT WARRANTIES OR CONDITIONS OF ANY KIND, either express or implied.
 * See the License for the specific language governing permissions and
 * limitations under the License.
 *
 */
module tornado.api {
    exports uk.ac.manchester.tornado.api;
    exports uk.ac.manchester.tornado.api.annotations;
    exports uk.ac.manchester.tornado.api.common;
    exports uk.ac.manchester.tornado.api.enums;
    exports uk.ac.manchester.tornado.api.exceptions;
    exports uk.ac.manchester.tornado.api.memory;
    exports uk.ac.manchester.tornado.api.profiler;
    exports uk.ac.manchester.tornado.api.runtime;
    exports uk.ac.manchester.tornado.api.internal.annotations;
    exports uk.ac.manchester.tornado.api.utils;

    opens uk.ac.manchester.tornado.api;
    exports uk.ac.manchester.tornado.api.math;
    exports uk.ac.manchester.tornado.api.types.arrays;
    opens uk.ac.manchester.tornado.api.types.arrays;
    exports uk.ac.manchester.tornado.api.types.collections;
    opens uk.ac.manchester.tornado.api.types.collections;
    exports uk.ac.manchester.tornado.api.types.matrix;
    opens uk.ac.manchester.tornado.api.types.matrix;
    opens uk.ac.manchester.tornado.api.types.images;
    exports uk.ac.manchester.tornado.api.types.images;
    exports uk.ac.manchester.tornado.api.types.utils;
    opens uk.ac.manchester.tornado.api.types.utils;
    exports uk.ac.manchester.tornado.api.types.common;
    opens uk.ac.manchester.tornado.api.types.common;
    exports uk.ac.manchester.tornado.api.types.volumes;
    opens uk.ac.manchester.tornado.api.types.volumes;
    exports uk.ac.manchester.tornado.api.types.vectors;
    opens uk.ac.manchester.tornado.api.types.vectors;
    exports uk.ac.manchester.tornado.api.types;
<<<<<<< HEAD
    opens uk.ac.manchester.tornado.api.types;
=======
    opens uk.ac.manchester.tornado.api.runtime;
>>>>>>> 501a0d9f
}<|MERGE_RESOLUTION|>--- conflicted
+++ resolved
@@ -46,9 +46,6 @@
     exports uk.ac.manchester.tornado.api.types.vectors;
     opens uk.ac.manchester.tornado.api.types.vectors;
     exports uk.ac.manchester.tornado.api.types;
-<<<<<<< HEAD
     opens uk.ac.manchester.tornado.api.types;
-=======
     opens uk.ac.manchester.tornado.api.runtime;
->>>>>>> 501a0d9f
 }