--- conflicted
+++ resolved
@@ -95,12 +95,10 @@
     public long getNumBytesWithoutHeader() {
         return segmentByteSize;
     }
-<<<<<<< HEAD
-=======
+
 
     @Override
     protected void clear() {
         init(0.0f);
     }
->>>>>>> 8b654334
 }