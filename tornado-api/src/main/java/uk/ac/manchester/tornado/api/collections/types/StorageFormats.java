/*
 * This file is part of Tornado: A heterogeneous programming framework: 
 * https://github.com/beehive-lab/tornado
 *
 * Copyright (c) 2013-2019, APT Group, School of Computer Science,
 * The University of Manchester. All rights reserved.
 * DO NOT ALTER OR REMOVE COPYRIGHT NOTICES OR THIS FILE HEADER.
 *
 * GNU Classpath is free software; you can redistribute it and/or modify
 * it under the terms of the GNU General Public License as published by
 * the Free Software Foundation; either version 2, or (at your option)
 * any later version.
 * 
 * GNU Classpath is distributed in the hope that it will be useful, but
 * WITHOUT ANY WARRANTY; without even the implied warranty of
 * MERCHANTABILITY or FITNESS FOR A PARTICULAR PURPOSE.  See the GNU
 * General Public License for more details.
 * 
 * You should have received a copy of the GNU General Public License
 * along with GNU Classpath; see the file COPYING.  If not, write to the
 * Free Software Foundation, Inc., 51 Franklin Street, Fifth Floor, Boston, MA
 * 02110-1301 USA.
 *
 * Linking this library statically or dynamically with other modules is
 * making a combined work based on this library.  Thus, the terms and
 * conditions of the GNU General Public License cover the whole
 * combination.
 * 
 * As a special exception, the copyright holders of this library give you
 * permission to link this library with independent modules to produce an
 * executable, regardless of the license terms of these independent
 * modules, and to copy and distribute the resulting executable under
 * terms of your choice, provided that you also meet, for each linked
 * independent module, the terms and conditions of the license of that
 * module.  An independent module is a module which is not derived from
 * or based on this library.  If you modify this library, you may extend
 * this exception to your version of the library, but you are not
 * obligated to do so.  If you do not wish to do so, delete this
 * exception statement from your version.
 *
 */
package uk.ac.manchester.tornado.api.collections.types;

public final class StorageFormats {

    private StorageFormats() {
    }

    /**
     * Converts a given i,j index to a column-major index
     * 
     * @param i
     *            row index
     * @param j
     *            column index
     * @param ld
     *            length of a column
     * @return
     */
    public final static int toColumnMajor(int i, int j, int ld) {
        return (j * ld) + i;
    }

    /**
     * Converts a given i,j index to a row-major index
     * 
     * @param i
     *            row index
     * @param j
     *            column index
     * @param xSize
     *            length of a row
     * @return
     */
    public final static int toRowMajor(int i, int j, int xSize) {
        return (i * xSize) + j;
    }

    public final static int toRowMajorVector(int i, int j, int xSize, int width) {
        return (i * xSize * width) + j;
    }

    public final static int toRowMajor3D(int i, int j, int k, int zMax, int yMax) {
        return (i * zMax * yMax) + (j * zMax) + k;
    }

    public final static int toRowMajor3DVector(int i, int j, int k, int xSize, int ySize, int vectorWidth) {
        return (i * xSize * ySize * vectorWidth) + (j * xSize) + k;
    }

    /**
     * Converts a given i,j index to row-major index
     * 
     * @param i
     *            row index
     * @param j
     *            column index
     * @param ld
     *            length of a row
     * @param el
     *            length of each element in a row
     * @return
     */
    public final static int toRowMajor(int i, int j, int ld, int el) {
        return (i * ld) + (j * el);
    }

    /**
     * Converts a given i,j,k index to row-major index
     * 
     * @param i
     *            index in 1st dimension
     * @param j
     *            index in 2nd dimension
     * @param k
     *            index in 3rd dimension
     * @param ld1
     *            leading edge length 1st dimension
     * @param ld2
     *            leading edge length 2dn dimension
     * @param el
     *            basic element length
     * @return
     */
    public final static int toRowMajor(int i, int j, int k, int ld1, int ld2, int el) {
        return toRowMajor(i, j, ld1, el) + (k * ld2);
    }

    /**
     * Converts a given i,j index to a row-major index
     * 
     * @param i
     *            row index
     * @param j
     *            column index
     * @param incm
     *            row step
     * @param incn
     *            col step
     * @param ld
     *            length of a row
     * @return
     */
    public final static int toRowMajor(int i, int j, int incm, int incn, int ld) {
        return (i * ld * incn) + (j * incm);
    }

    /**
     * Converts a given i,j index to Fortran index
     * 
     * @param i
     *            row index
     * @param j
     *            column index
     * @param ld
     *            length of a column
     * @return
     */
    public final static int toFortran(int i, int j, int ld) {
        return ((j - 1) * ld) + (i - 1);
    }

    /**
     * Converts a matrix stored in multi-dimensional arrays into Row-Major
     * format
     * 
     * @param matrix
     * @return
     */
    public static double[] toRowMajor(double[][] matrix) {

        final int m = matrix[0].length;
        final int n = matrix.length;
        double[] matrixRM = new double[m * n];

        for (int i = 0; i < m; i++)
            for (int j = 0; j < n; j++) {
                matrixRM[toRowMajor(i, j, m)] = matrix[i][j];
            }

        return matrixRM;
    }

    /**
     * Converts a matrix stored in multi-dimensional arrays into Row-Major
     * format
     * 
     * @param matrix
     * @return
     */
    public static float[] toRowMajor(float[][] matrix) {

        final int m = matrix[0].length;
        final int n = matrix.length;
        float[] matrixRM = new float[m * n];

        for (int i = 0; i < m; i++)
            for (int j = 0; j < n; j++) {
                matrixRM[toRowMajor(i, j, m)] = matrix[i][j];
            }

        return matrixRM;
    }

    public static float[] toRowMajor3D(float[][][] matrix) {
        final int Z = matrix[0][0].length;
        final int Y = matrix[0].length;
        final int X = matrix.length;
<<<<<<< HEAD
        float[] flattedMatrix = new float[X * Y * Z];
=======
        float[] flattenMatrix = new float[X * Y * Z];
>>>>>>> f21e033a

        for (int i = 0; i < X; i++) {
            for (int j = 0; j < Y; j++) {
                for (int k = 0; k < Z; k++) {
                    int index = toRowMajor3D(i, j, k, Z, Y);
<<<<<<< HEAD
                    flattedMatrix[index] = matrix[i][j][k];
                }
            }
        }
        return flattedMatrix;
=======
                    flattenMatrix[index] = matrix[i][j][k];
                }
            }
        }
        return flattenMatrix;
>>>>>>> f21e033a
    }

    /**
     * Converts a matrix stored in multi-dimensional arrays into Row-Major
     * format
     * 
     * @param matrix
     * @return
     */
    public static int[] toRowMajor(int[][] matrix) {

        final int m = matrix[0].length;
        final int n = matrix.length;
        int[] matrixRM = new int[m * n];

        for (int i = 0; i < m; i++)
            for (int j = 0; j < n; j++) {
                matrixRM[toRowMajor(i, j, m)] = matrix[i][j];
            }

        return matrixRM;
    }

    /**
     * Converts a matrix stored in multi-dimensional arrays into Row-Major
     * format
     * 
     * @param matrix
     * @return
     */
    public static byte[] toRowMajor(byte[][] matrix) {

        final int m = matrix[0].length;
        final int n = matrix.length;
        byte[] matrixRM = new byte[m * n];

        for (int i = 0; i < m; i++)
            for (int j = 0; j < n; j++) {
                matrixRM[toRowMajor(i, j, m)] = matrix[i][j];
            }

        return matrixRM;
    }

}<|MERGE_RESOLUTION|>--- conflicted
+++ resolved
@@ -206,29 +206,17 @@
         final int Z = matrix[0][0].length;
         final int Y = matrix[0].length;
         final int X = matrix.length;
-<<<<<<< HEAD
-        float[] flattedMatrix = new float[X * Y * Z];
-=======
         float[] flattenMatrix = new float[X * Y * Z];
->>>>>>> f21e033a
 
         for (int i = 0; i < X; i++) {
             for (int j = 0; j < Y; j++) {
                 for (int k = 0; k < Z; k++) {
                     int index = toRowMajor3D(i, j, k, Z, Y);
-<<<<<<< HEAD
-                    flattedMatrix[index] = matrix[i][j][k];
-                }
-            }
-        }
-        return flattedMatrix;
-=======
                     flattenMatrix[index] = matrix[i][j][k];
                 }
             }
         }
         return flattenMatrix;
->>>>>>> f21e033a
     }
 
     /**
