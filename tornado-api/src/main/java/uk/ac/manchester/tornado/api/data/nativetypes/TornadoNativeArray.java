--- conflicted
+++ resolved
@@ -54,9 +54,7 @@
 
     public abstract long getNumBytesWithoutHeader();
 
-<<<<<<< HEAD
-=======
+
     protected abstract void clear();
 
->>>>>>> 8b654334
 }