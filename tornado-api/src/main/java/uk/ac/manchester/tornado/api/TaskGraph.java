/*
 * Copyright (c) 2013-2024, APT Group, Department of Computer Science,
 * The University of Manchester.
 *
 * Licensed under the Apache License, Version 2.0 (the "License");
 * you may not use this file except in compliance with the License.
 * You may obtain a copy of the License at
 *
 * http://www.apache.org/licenses/LICENSE-2.0
 *
 * Unless required by applicable law or agreed to in writing, software
 * distributed under the License is distributed on an "AS IS" BASIS,
 * WITHOUT WARRANTIES OR CONDITIONS OF ANY KIND, either express or implied.
 * See the License for the specific language governing permissions and
 * limitations under the License.
 *
 */
package uk.ac.manchester.tornado.api;

import java.util.Collection;
import java.util.HashSet;
import java.util.Set;

import uk.ac.manchester.tornado.api.common.PrebuiltTaskPackage;
import uk.ac.manchester.tornado.api.common.TaskPackage;
import uk.ac.manchester.tornado.api.common.TornadoDevice;
import uk.ac.manchester.tornado.api.common.TornadoFunctions.Task;
import uk.ac.manchester.tornado.api.common.TornadoFunctions.Task1;
import uk.ac.manchester.tornado.api.common.TornadoFunctions.Task10;
import uk.ac.manchester.tornado.api.common.TornadoFunctions.Task11;
import uk.ac.manchester.tornado.api.common.TornadoFunctions.Task12;
import uk.ac.manchester.tornado.api.common.TornadoFunctions.Task13;
import uk.ac.manchester.tornado.api.common.TornadoFunctions.Task14;
import uk.ac.manchester.tornado.api.common.TornadoFunctions.Task15;
import uk.ac.manchester.tornado.api.common.TornadoFunctions.Task2;
import uk.ac.manchester.tornado.api.common.TornadoFunctions.Task3;
import uk.ac.manchester.tornado.api.common.TornadoFunctions.Task4;
import uk.ac.manchester.tornado.api.common.TornadoFunctions.Task5;
import uk.ac.manchester.tornado.api.common.TornadoFunctions.Task6;
import uk.ac.manchester.tornado.api.common.TornadoFunctions.Task7;
import uk.ac.manchester.tornado.api.common.TornadoFunctions.Task8;
import uk.ac.manchester.tornado.api.common.TornadoFunctions.Task9;
import uk.ac.manchester.tornado.api.enums.DataTransferMode;
import uk.ac.manchester.tornado.api.enums.ProfilerMode;
import uk.ac.manchester.tornado.api.enums.TornadoVMBackendType;
import uk.ac.manchester.tornado.api.exceptions.TornadoTaskRuntimeException;
import uk.ac.manchester.tornado.api.runtime.ExecutorFrame;
import uk.ac.manchester.tornado.api.runtime.TornadoAPIProvider;

/**
 * Tornado Task Graph API.
 * <p>
 * Task-based parallel API to express methods to be accelerated on any OpenCL,
 * PTX and/or SPIR-V compatible device.
 * </p>
 *
 * @since v0.15
 */
public class TaskGraph implements TaskGraphInterface {

    private static final String ERROR_TASK_NAME_DUPLICATION = //
            "[TornadoVM ERROR]. There are more than 1 tasks with the same task-name. Use different a different task name for each task within " + "a TaskGraph.";

    private final String taskGraphName;
    protected TornadoTaskGraphInterface taskGraphImpl;
    protected HashSet<String> taskNames;

    public TaskGraph(String name) {
        this.taskGraphName = name;
        taskGraphImpl = TornadoAPIProvider.loadScheduleRuntime(name);
        taskNames = new HashSet<>();
    }

    /**
     * It adds a task by using a {@link TaskPackage}.
     *
     * @param taskPackage
     *     {@link uk.ac.manchester.tornado.api.common.TaskPackage}
     * @return {@link @TaskGraph}
     */
    @Override
    public TaskGraph addTask(TaskPackage taskPackage) {
        taskGraphImpl.addTask(taskPackage);
        return this;
    }

    /**
     * Adds task with no parameter.
     *
     * @param id
     *     Task-id
     * @param code
     *     Reference to an existing Java method with one argument
     * @return {@link TaskGraph}
     */
    @Override
    public TaskGraph task(String id, Task code) {
        checkTaskName(id);
        TaskPackage taskPackage = TaskPackage.createPackage(id, code);
        taskGraphImpl.addTask(taskPackage);
        return this;
    }

    /**
     * Adds task with one parameter.
     *
     * @param id
     *     Task-id
     * @param code
     *     Reference to an existing Java method with one argument
     * @param arg
     *     Argument to the method
     * @return {@link TaskGraph}
     */
    @Override
    public <T1> TaskGraph task(String id, Task1<T1> code, T1 arg) {
        checkTaskName(id);
        TaskPackage taskPackage = TaskPackage.createPackage(id, code, arg);
        taskGraphImpl.addTask(taskPackage);
        return this;
    }

    /**
     * Adds task with two parameters.
     *
     * @param id
     *     Task-id
     * @param code
     *     Reference to an existing Java method with two arguments
     * @param arg1
     *     Argument 1 to the method
     * @param arg2
     *     Argument 2 to the method
     * @return {@link TaskGraph}
     */
    @Override
    public <T1, T2> TaskGraph task(String id, Task2<T1, T2> code, T1 arg1, T2 arg2) {
        checkTaskName(id);
        TaskPackage taskPackage = TaskPackage.createPackage(id, code, arg1, arg2);
        taskGraphImpl.addTask(taskPackage);
        return this;
    }

    /**
     * Add task with three parameters.
     *
     * @param id
     *     Task-id
     * @param code
     *     Reference to an existing Java method with three arguments
     * @param arg1
     *     Argument 1 to the method
     * @param arg2
     *     Argument 2 to the method
     * @param arg3
     *     Argument 3 to the method
     * @return {@link TaskGraph}
     */
    @Override
    public <T1, T2, T3> TaskGraph task(String id, Task3<T1, T2, T3> code, T1 arg1, T2 arg2, T3 arg3) {
        checkTaskName(id);
        TaskPackage taskPackage = TaskPackage.createPackage(id, code, arg1, arg2, arg3);
        taskGraphImpl.addTask(taskPackage);
        return this;
    }

    /**
     * Adds task with four parameters.
     *
     * @param id
     *     Task-id
     * @param code
     *     Reference to an existing Java method with four arguments
     * @param arg1
     *     Argument 1 to the method
     * @param arg2
     *     Argument 2 to the method
     * @param arg3
     *     Argument 3 to the method
     * @param arg4
     *     Argument 4 to the method
     * @return {@link TaskGraph}
     */
    @Override
    public <T1, T2, T3, T4> TaskGraph task(String id, Task4<T1, T2, T3, T4> code, T1 arg1, T2 arg2, T3 arg3, T4 arg4) {
        checkTaskName(id);
        TaskPackage taskPackage = TaskPackage.createPackage(id, code, arg1, arg2, arg3, arg4);
        taskGraphImpl.addTask(taskPackage);
        return this;
    }

    /**
     * Adds task with five parameters.
     *
     * @param id
     *     Task-id
     * @param code
     *     Reference to an existing Java method with five arguments
     * @param arg1
     *     Argument 1 to the method
     * @param arg2
     *     Argument 2 to the method
     * @param arg3
     *     Argument 3 to the method
     * @param arg4
     *     Argument 4 to the method
     * @param arg5
     *     Argument 5 to the method
     * @return {@link TaskGraph}
     */
    @Override
    public <T1, T2, T3, T4, T5> TaskGraph task(String id, Task5<T1, T2, T3, T4, T5> code, T1 arg1, T2 arg2, T3 arg3, T4 arg4, T5 arg5) {
        checkTaskName(id);
        TaskPackage taskPackage = TaskPackage.createPackage(id, code, arg1, arg2, arg3, arg4, arg5);
        taskGraphImpl.addTask(taskPackage);
        return this;
    }

    /**
     * Adds task with six parameters.
     *
     * @param id
     *     Task-id
     * @param code
     *     Reference to an existing Java method with six arguments
     * @param arg1
     *     Argument 1 to the method
     * @param arg2
     *     Argument 2 to the method
     * @param arg3
     *     Argument 3 to the method
     * @param arg4
     *     Argument 4 to the method
     * @param arg5
     *     Argument 5 to the method
     * @param arg6
     *     Argument 6 to the method
     * @return {@link TaskGraph}
     */
    @Override
    public <T1, T2, T3, T4, T5, T6> TaskGraph task(String id, Task6<T1, T2, T3, T4, T5, T6> code, T1 arg1, T2 arg2, T3 arg3, T4 arg4, T5 arg5, T6 arg6) {
        checkTaskName(id);
        TaskPackage taskPackage = TaskPackage.createPackage(id, code, arg1, arg2, arg3, arg4, arg5, arg6);
        taskGraphImpl.addTask(taskPackage);
        return this;
    }

    /**
     * Adds task with seven parameters.
     *
     * @param id
     *     Task-id
     * @param code
     *     Reference to an existing Java method with seven arguments
     * @param arg1
     *     Argument 1 to the method
     * @param arg2
     *     Argument 2 to the method
     * @param arg3
     *     Argument 3 to the method
     * @param arg4
     *     Argument 4 to the method
     * @param arg5
     *     Argument 5 to the method
     * @param arg6
     *     Argument 6 to the method
     * @param arg7
     *     Argument 7 to the method
     * @return {@link TaskGraph}
     */
    @Override
    public <T1, T2, T3, T4, T5, T6, T7> TaskGraph task(String id, Task7<T1, T2, T3, T4, T5, T6, T7> code, T1 arg1, T2 arg2, T3 arg3, T4 arg4, T5 arg5, T6 arg6, T7 arg7) {
        checkTaskName(id);
        TaskPackage taskPackage = TaskPackage.createPackage(id, code, arg1, arg2, arg3, arg4, arg5, arg6, arg7);
        taskGraphImpl.addTask(taskPackage);
        return this;
    }

    /**
     * Adds task with eight parameters.
     *
     * @param id
     *     Task-id
     * @param code
     *     Reference to an existing Java method with eight arguments
     * @param arg1
     *     Argument 1 to the method
     * @param arg2
     *     Argument 2 to the method
     * @param arg3
     *     Argument 3 to the method
     * @param arg4
     *     Argument 4 to the method
     * @param arg5
     *     Argument 5 to the method
     * @param arg6
     *     Argument 6 to the method
     * @param arg7
     *     Argument 7 to the method
     * @param arg8
     *     Argument 8 to the method
     * @return {@link TaskGraph}
     */
    @Override
    public <T1, T2, T3, T4, T5, T6, T7, T8> TaskGraph task(String id, Task8<T1, T2, T3, T4, T5, T6, T7, T8> code, T1 arg1, T2 arg2, T3 arg3, T4 arg4, T5 arg5, T6 arg6, T7 arg7, T8 arg8) {
        checkTaskName(id);
        TaskPackage taskPackage = TaskPackage.createPackage(id, code, arg1, arg2, arg3, arg4, arg5, arg6, arg7, arg8);
        taskGraphImpl.addTask(taskPackage);
        return this;
    }

    /**
     * Adds task with nine parameters.
     *
     * @param id
     *     Task-id
     * @param code
     *     Reference to an existing Java method with nine arguments
     * @param arg1
     *     Argument 1 to the method
     * @param arg2
     *     Argument 2 to the method
     * @param arg3
     *     Argument 3 to the method
     * @param arg4
     *     Argument 4 to the method
     * @param arg5
     *     Argument 5 to the method
     * @param arg6
     *     Argument 6 to the method
     * @param arg7
     *     Argument 7 to the method
     * @param arg8
     *     Argument 8 to the method
     * @param arg9
     *     Argument 9 to the method
     * @return {@link TaskGraph}
     */
    @Override
    public <T1, T2, T3, T4, T5, T6, T7, T8, T9> TaskGraph task(String id, Task9<T1, T2, T3, T4, T5, T6, T7, T8, T9> code, T1 arg1, T2 arg2, T3 arg3, T4 arg4, T5 arg5, T6 arg6, T7 arg7, T8 arg8,
            T9 arg9) {
        checkTaskName(id);
        TaskPackage taskPackage = TaskPackage.createPackage(id, code, arg1, arg2, arg3, arg4, arg5, arg6, arg7, arg8, arg9);
        taskGraphImpl.addTask(taskPackage);
        return this;
    }

    /**
     * Adds task with 10 parameters.
     *
     * @param id
     *     Task-id
     * @param code
     *     Reference to an existing Java method with 10 arguments
     * @param arg1
     *     Argument 1 to the method
     * @param arg2
     *     Argument 2 to the method
     * @param arg3
     *     Argument 3 to the method
     * @param arg4
     *     Argument 4 to the method
     * @param arg5
     *     Argument 5 to the method
     * @param arg6
     *     Argument 6 to the method
     * @param arg7
     *     Argument 7 to the method
     * @param arg8
     *     Argument 8 to the method
     * @param arg9
     *     Argument 9 to the method
     * @param arg10
     *     Argument 10 to the method
     * @return {@link TaskGraph}
     */
    @Override
    public <T1, T2, T3, T4, T5, T6, T7, T8, T9, T10> TaskGraph task(String id, Task10<T1, T2, T3, T4, T5, T6, T7, T8, T9, T10> code, T1 arg1, T2 arg2, T3 arg3, T4 arg4, T5 arg5, T6 arg6, T7 arg7,
            T8 arg8, T9 arg9, T10 arg10) {
        checkTaskName(id);
        TaskPackage taskPackage = TaskPackage.createPackage(id, code, arg1, arg2, arg3, arg4, arg5, arg6, arg7, arg8, arg9, arg10);
        taskGraphImpl.addTask(taskPackage);
        return this;
    }

    /**
     * It creates a task with 11 parameters.
     *
     * @param id
     *     Task-id
     * @param code
     *     Reference to an existing Java method with 10 arguments
     * @param arg1
     *     Argument 1 to the method
     * @param arg2
     *     Argument 2 to the method
     * @param arg3
     *     Argument 3 to the method
     * @param arg4
     *     Argument 4 to the method
     * @param arg5
     *     Argument 5 to the method
     * @param arg6
     *     Argument 6 to the method
     * @param arg7
     *     Argument 7 to the method
     * @param arg8
     *     Argument 8 to the method
     * @param arg9
     *     Argument 9 to the method
     * @param arg10
     *     Argument 10 to the method
     * @param arg11
     *     Argument 11 to the method
     * @return {@link TaskGraph}
     */
    @Override
    public <T1, T2, T3, T4, T5, T6, T7, T8, T9, T10, T11> TaskGraph task(String id, Task11<T1, T2, T3, T4, T5, T6, T7, T8, T9, T10, T11> code, T1 arg1, T2 arg2, T3 arg3, T4 arg4, T5 arg5, T6 arg6,
            T7 arg7, T8 arg8, T9 arg9, T10 arg10, T11 arg11) {
        checkTaskName(id);
        TaskPackage taskPackage = TaskPackage.createPackage(id, code, arg1, arg2, arg3, arg4, arg5, arg6, arg7, arg8, arg9, arg10, arg11);
        taskGraphImpl.addTask(taskPackage);
        return this;
    }

    /**
     * It creates a task with 12 parameters.
     *
     * @param id
     *     Task-id
     * @param code
     *     Reference to an existing Java method with 10 arguments
     * @param arg1
     *     Argument 1 to the method
     * @param arg2
     *     Argument 2 to the method
     * @param arg3
     *     Argument 3 to the method
     * @param arg4
     *     Argument 4 to the method
     * @param arg5
     *     Argument 5 to the method
     * @param arg6
     *     Argument 6 to the method
     * @param arg7
     *     Argument 7 to the method
     * @param arg8
     *     Argument 8 to the method
     * @param arg9
     *     Argument 9 to the method
     * @param arg10
     *     Argument 10 to the method
     * @param arg11
     *     Argument 11 to the method
     * @param arg12
     *     Argument 12 to the method
     * @return {@link TaskGraph}
     */
    @Override
    public <T1, T2, T3, T4, T5, T6, T7, T8, T9, T10, T11, T12> TaskGraph task(String id, Task12<T1, T2, T3, T4, T5, T6, T7, T8, T9, T10, T11, T12> code, T1 arg1, T2 arg2, T3 arg3, T4 arg4, T5 arg5,
            T6 arg6, T7 arg7, T8 arg8, T9 arg9, T10 arg10, T11 arg11, T12 arg12) {
        checkTaskName(id);
        TaskPackage taskPackage = TaskPackage.createPackage(id, code, arg1, arg2, arg3, arg4, arg5, arg6, arg7, arg8, arg9, arg10, arg11, arg12);
        taskGraphImpl.addTask(taskPackage);
        return this;
    }

    /**
     * It creates a task with 13 parameters.
     *
     * @param id
     *     Task-id
     * @param code
     *     Reference to an existing Java method with 10 arguments
     * @param arg1
     *     Argument 1 to the method
     * @param arg2
     *     Argument 2 to the method
     * @param arg3
     *     Argument 3 to the method
     * @param arg4
     *     Argument 4 to the method
     * @param arg5
     *     Argument 5 to the method
     * @param arg6
     *     Argument 6 to the method
     * @param arg7
     *     Argument 7 to the method
     * @param arg8
     *     Argument 8 to the method
     * @param arg9
     *     Argument 9 to the method
     * @param arg10
     *     Argument 10 to the method
     * @param arg11
     *     Argument 11 to the method
     * @param arg12
     *     Argument 12 to the method
     * @param arg13
     *     Argument 13 to the method
     * @return {@link TaskGraph}
     */
    @Override
    public <T1, T2, T3, T4, T5, T6, T7, T8, T9, T10, T11, T12, T13> TaskGraph task(String id, Task13<T1, T2, T3, T4, T5, T6, T7, T8, T9, T10, T11, T12, T13> code, T1 arg1, T2 arg2, T3 arg3, T4 arg4,
            T5 arg5, T6 arg6, T7 arg7, T8 arg8, T9 arg9, T10 arg10, T11 arg11, T12 arg12, T13 arg13) {
        checkTaskName(id);
        TaskPackage taskPackage = TaskPackage.createPackage(id, code, arg1, arg2, arg3, arg4, arg5, arg6, arg7, arg8, arg9, arg10, arg11, arg12, arg13);
        taskGraphImpl.addTask(taskPackage);
        return this;
    }

    /**
     * It creates a task with 14 parameters.
     *
     * @param id
     *     Task-id
     * @param code
     *     Reference to an existing Java method with 10 arguments
     * @param arg1
     *     Argument 1 to the method
     * @param arg2
     *     Argument 2 to the method
     * @param arg3
     *     Argument 3 to the method
     * @param arg4
     *     Argument 4 to the method
     * @param arg5
     *     Argument 5 to the method
     * @param arg6
     *     Argument 6 to the method
     * @param arg7
     *     Argument 7 to the method
     * @param arg8
     *     Argument 8 to the method
     * @param arg9
     *     Argument 9 to the method
     * @param arg10
     *     Argument 10 to the method
     * @param arg11
     *     Argument 11 to the method
     * @param arg12
     *     Argument 12 to the method
     * @param arg13
     *     Argument 13 to the method
     * @param arg14
     *     Argument 14 to the method
     * @return {@link TaskGraph}
     */
    @Override
    public <T1, T2, T3, T4, T5, T6, T7, T8, T9, T10, T11, T12, T13, T14> TaskGraph task(String id, Task14<T1, T2, T3, T4, T5, T6, T7, T8, T9, T10, T11, T12, T13, T14> code, T1 arg1, T2 arg2, T3 arg3,
            T4 arg4, T5 arg5, T6 arg6, T7 arg7, T8 arg8, T9 arg9, T10 arg10, T11 arg11, T12 arg12, T13 arg13, T14 arg14) {
        checkTaskName(id);
        TaskPackage taskPackage = TaskPackage.createPackage(id, code, arg1, arg2, arg3, arg4, arg5, arg6, arg7, arg8, arg9, arg10, arg11, arg12, arg13, arg14);
        taskGraphImpl.addTask(taskPackage);
        return this;
    }

    /**
     * It creates a task with 15 parameters.
     *
     * @param id
     *     Task-id
     * @param code
     *     Reference to an existing Java method with 15 arguments
     * @param arg1
     *     Argument 1 to the method
     * @param arg2
     *     Argument 2 to the method
     * @param arg3
     *     Argument 3 to the method
     * @param arg4
     *     Argument 4 to the method
     * @param arg5
     *     Argument 5 to the method
     * @param arg6
     *     Argument 6 to the method
     * @param arg7
     *     Argument 7 to the method
     * @param arg8
     *     Argument 8 to the method
     * @param arg9
     *     Argument 9 to the method
     * @param arg10
     *     Argument 10 to the method
     * @param arg11
     *     Argument 11 to the method
     * @param arg12
     *     Argument 12 to the method
     * @param arg13
     *     Argument 13 to the method
     * @param arg14
     *     Argument 14 to the method
     * @param arg15
     *     Argument 15 to the method
     * @return {@link TaskGraph}
     */
    @Override
    public <T1, T2, T3, T4, T5, T6, T7, T8, T9, T10, T11, T12, T13, T14, T15> TaskGraph task(String id, Task15<T1, T2, T3, T4, T5, T6, T7, T8, T9, T10, T11, T12, T13, T14, T15> code, T1 arg1, T2 arg2,
            T3 arg3, T4 arg4, T5 arg5, T6 arg6, T7 arg7, T8 arg8, T9 arg9, T10 arg10, T11 arg11, T12 arg12, T13 arg13, T14 arg14, T15 arg15) {
        checkTaskName(id);
        TaskPackage taskPackage = TaskPackage.createPackage(id, code, arg1, arg2, arg3, arg4, arg5, arg6, arg7, arg8, arg9, arg10, arg11, arg12, arg13, arg14, arg15);
        taskGraphImpl.addTask(taskPackage);
        return this;
    }

    /**
     *
     * @param id
     *     String that represents the task-id.
     * @param entryPoint
     *     Name of the kernel to be launched on the target device.
     * @param filename
     *     String that represents the path to the native source (e.g., the OpenCL C kernel).
     * @param accessorParameters
     *     {@link AccessorParameters} with the type of accessor for each of the input parameters to the low-level kernel.
     * @return {@link TaskGraph}
     */
    @Override
    public TaskGraph prebuiltTask(String id, String entryPoint, String filename, AccessorParameters accessorParameters) {
        checkTaskName(id);
        TaskPackage prebuiltTask = TaskPackage.createPrebuiltTask(id, entryPoint, filename, accessorParameters);
        taskGraphImpl.addPrebuiltTask(prebuiltTask);
        return this;
    }

    /**
     * Add a pre-built OpenCL task into a task-schedule with atomics region.
     *
     * @param id
     *     Task-id
     * @param entryPoint
     *     Kernel's name of the entry point
     * @param filename
     *     Input OpenCL C Kernel
     * @param accessorParameters
     *     {@link AccessorParameters} with the type of accessor for each of the input parameters to the low-level kernel.
     * @param atomics
     *     Atomics region.
     * @return {@link TaskGraph}
     */
    @Override
    public TaskGraph prebuiltTask(String id, String entryPoint, String filename, AccessorParameters accessorParameters, int[] atomics) {
        checkTaskName(id);
        PrebuiltTaskPackage prebuiltTask = TaskPackage.createPrebuiltTask(id, entryPoint, filename, accessorParameters);
        prebuiltTask.withAtomics(atomics);
        taskGraphImpl.addPrebuiltTask(prebuiltTask);
        return this;
    }

    /**
     * Obtains the task-schedule name that was assigned.
     *
     * @return {@link String}
     */
    @Override
    public String getTaskGraphName() {
        return taskGraphName;
    }

    /**
     * Tag a set of objects (Java objects) to be transferred to the device. There
     * are three modes:
     *
     * <p>
     * {@link uk.ac.manchester.tornado.api.enums.DataTransferMode#FIRST_EXECUTION}:
     * it transfers data only the first execution of the task-graph (READ ONLY)
     * </p>
     *
     * </p>
     * {@link uk.ac.manchester.tornado.api.enums.DataTransferMode#EVERY_EXECUTION}:
     * it transfers data for every execution of the task-graph (READ/WRITE)
     * </p>
     *
     * @param mode
     *     A mode from
     *     {@link uk.ac.manchester.tornado.api.enums.DataTransferMode}
     * @param objects
     *     List of Java objects (usually arrays) to be transferred to the
     *     device.
     * @return {@link TaskGraph}
     */
    @Override
    public TaskGraph transferToDevice(final int mode, Object... objects) {
        taskGraphImpl.transferToDevice(mode, objects);
        return this;
    }

    /**
     * Tag a set of objects to be used directly from the device. It requires
     * objects to be tagged as persisted objects from a previous taskgraph.
     * This method ensures that the specified objects are consumed from the device
     * and are not copied from the host.
     *
     * @param uniqueTaskGraphName
     *     A unique identifier for the task graph.
     * @param objects
     *     List of Java objects (usually arrays) to be consumed from the device.
     * @return {@link TaskGraph}
     */
    @Override
    public TaskGraph consumeFromDevice(String uniqueTaskGraphName, Object... objects) {
        taskGraphImpl.consumeFromDevice(uniqueTaskGraphName, objects);
        return this;
    }

    @Override
    public TaskGraph consumeFromDevice(Object... objects) {
        taskGraphImpl.consumeFromDevice(this.taskGraphName, objects);
        return this;
    }

    /**
     * Tag a set of objects (Java objects) to be transferred from the device to the
     * host after the execution completes. There are two modes:
     *
     * <p>
     * {@link uk.ac.manchester.tornado.api.enums.DataTransferMode#EVERY_EXECUTION}:
     * transfers data for every execution of the task-graph (WRITE only)
     * </p>
     *
     * </p>
     * {@link uk.ac.manchester.tornado.api.enums.DataTransferMode#UNDER_DEMAND}: it
     * transfers data only under demand. Data are not transferred unless the
     * execution-plan, an {@link TornadoExecutionPlan} object, invokes the
     * `transferToHost` function. This is used for optimization of data transfers.
     * </p>
     *
     * @param mode
     *     A mode from
     *     {@link uk.ac.manchester.tornado.api.enums.DataTransferMode}
     * @param objects
     *     List of Java objects (usually arrays) to be transferred to the
     *     device.
     * @return {@link TaskGraph}
     */
    @Override
    public TaskGraph transferToHost(final int mode, Object... objects) {
        taskGraphImpl.transferToHost(mode, objects);
        return this;
    }

    /**
     * Tags a set of objects to persist on the device without transferring them
     * back to the host after execution.
     *
     * <p>
     * This method marks the objects as available on the device for future taskGraph
     * executions without redundant data transfers. Data is not transferred to
     * the host unless explicitly requested via the execution plan.
     * </p>
     *
     * @param objects
     *     List of Java objects (usually arrays) to persist on the device.
     * @return {@link TaskGraph}
     */
    @Override
    public TaskGraph persistOnDevice(Object... objects) {
        taskGraphImpl.transferToHost(DataTransferMode.UNDER_DEMAND, objects);
        return this;
    }

    /**
     * Function that closes a task-graph definition and creates an immutable
     * task-graph ready for execution.
     *
     * @return {@link ImmutableTaskGraph}
     */
    @Override
    public ImmutableTaskGraph snapshot() {
        TaskGraph cloneTaskGraph = new TaskGraph(this.getTaskGraphName());
        cloneTaskGraph.taskGraphImpl = this.taskGraphImpl.createImmutableTaskGraph();
        cloneTaskGraph.taskNames = this.taskNames;
        return new ImmutableTaskGraph(cloneTaskGraph);
    }

    void withoutMemoryLimit() {
        taskGraphImpl.withoutMemoryLimit();
    }

    private void checkTaskName(String id) {
        if (taskNames.contains(id)) {
            throw new TornadoTaskRuntimeException(ERROR_TASK_NAME_DUPLICATION);
        }
        taskNames.add(id);
    }

    void withDevice(TornadoDevice device) {
        taskGraphImpl.setDevice(device);
    }

    void withDevice(String taskName, TornadoDevice device) {
        taskGraphImpl.setDevice(taskName, device);
    }

    void batch(String batchSize) {
        taskGraphImpl.withBatch(batchSize);
    }

    void withMemoryLimit(String memoryLimit) {
        taskGraphImpl.withMemoryLimit(memoryLimit);
    }

    void execute(ExecutorFrame executionPackage) {
        taskGraphImpl.execute(executionPackage).waitOn();
    }

    void warmup(ExecutorFrame executionPackage) {
        taskGraphImpl.warmup(executionPackage);
    }

    void dumpProfiles() {
        taskGraphImpl.dumpProfiles();
    }

    void clearProfiles() {
        taskGraphImpl.clearProfiles();
    }

    void freeDeviceMemory() {
        taskGraphImpl.freeDeviceMemory();
    }

    void syncRuntimeTransferToHost(Object... objects) {
        taskGraphImpl.syncRuntimeTransferToHost(objects);
    }

    void syncRuntimeTransferToHost(Object object, long offset, long partialCopySize) {
        taskGraphImpl.syncRuntimeTransferToHost(object, offset, partialCopySize);
    }

    TornadoDevice getDevice() {
        return taskGraphImpl.getDevice();
    }

    void useDefaultThreadScheduler(boolean use) {
        taskGraphImpl.useDefaultThreadScheduler(use);
    }

    boolean isFinished() {
        return taskGraphImpl.isFinished();
    }

    public Set<Object> getArgumentsLookup() {
        return taskGraphImpl.getArgumentsLookup();
    }

    // *************************************************
    // Profiler Interface
    // *************************************************
    long getTotalTime() {
        return taskGraphImpl.getTotalTime();
    }

    long getCompileTime() {
        return taskGraphImpl.getCompileTime();
    }

    long getTornadoCompilerTime() {
        return taskGraphImpl.getTornadoCompilerTime();
    }

    long getDriverInstallTime() {
        return taskGraphImpl.getDriverInstallTime();
    }

    long getDataTransfersTime() {
        return taskGraphImpl.getDataTransfersTime();
    }

    long getWriteTime() {
        return taskGraphImpl.getDeviceWriteTime();
    }

    long getReadTime() {
        return taskGraphImpl.getDeviceReadTime();
    }

    long getDataTransferDispatchTime() {
        return taskGraphImpl.getDataTransferDispatchTime();
    }

    long getKernelDispatchTime() {
        return taskGraphImpl.getKernelDispatchTime();
    }

    long getDeviceKernelTime() {
        return taskGraphImpl.getDeviceKernelTime();
    }

    long getTotalBytesCopyIn() {
        return taskGraphImpl.getTotalBytesCopyIn();
    }

    long getTotalBytesCopyOut() {
        return taskGraphImpl.getTotalBytesCopyOut();
    }

    protected String getProfileLog() {
        return taskGraphImpl.getProfileLog();
    }

    void enableProfiler(ProfilerMode profilerMode) {
        taskGraphImpl.enableProfiler(profilerMode);
    }

    void withConcurrentDevices() {
        taskGraphImpl.withConcurrentDevices();
    }

    void withoutConcurrentDevices() {
        taskGraphImpl.withoutConcurrentDevices();
    }

    void withThreadInfo() {
        taskGraphImpl.withThreadInfo();
    }

    void withoutThreadInfo() {
        taskGraphImpl.withoutThreadInfo();
    }

    void withPrintKernel() {
        taskGraphImpl.withPrintKernel();
    }

    void withoutPrintKernel() {
        taskGraphImpl.withoutPrintKernel();
    }

    void withCompilerFlags(TornadoVMBackendType backendType, String compilerFlags) {
        taskGraphImpl.withCompilerFlags(backendType, compilerFlags);
    }

    void withGridScheduler(GridScheduler gridScheduler) {
        taskGraphImpl.withGridScheduler(gridScheduler);
    }

    long getTotalBytesTransferred() {
        return taskGraphImpl.getTotalBytesTransferred();
    }

    long getTotalDeviceMemoryUsage() {
        return taskGraphImpl.getTotalDeviceMemoryUsage();
    }

    long getCurrentDeviceMemoryUsage() {
        return taskGraphImpl.getCurrentDeviceMemoryUsage();
    }

    void mapOnDeviceMemoryRegion(Object destArray, Object srcArray, long offset, TornadoTaskGraphInterface taskGraphSrc) {
        taskGraphImpl.mapOnDeviceMemoryRegion(destArray, srcArray, offset, taskGraphSrc);
    }

    void setLastExecutedTaskGraph(TornadoTaskGraphInterface lastExecutedTaskGraph) {
        taskGraphImpl.setLastExecutedTaskGraph(lastExecutedTaskGraph);
    }

    public Collection<?> getOutputs() {
        return taskGraphImpl.getOutputs();
    }

    TornadoTaskGraphInterface getTaskGraphImpl() {
        return taskGraphImpl;
    }
<<<<<<< HEAD
=======

    public boolean isGridRegistered() {
        return taskGraphImpl.isGridRegistered();
    }
>>>>>>> 6ba2fc6b
}<|MERGE_RESOLUTION|>--- conflicted
+++ resolved
@@ -962,11 +962,8 @@
     TornadoTaskGraphInterface getTaskGraphImpl() {
         return taskGraphImpl;
     }
-<<<<<<< HEAD
-=======
 
     public boolean isGridRegistered() {
         return taskGraphImpl.isGridRegistered();
     }
->>>>>>> 6ba2fc6b
 }