/*
 * This file is part of Tornado: A heterogeneous programming framework:
 * https://github.com/beehive-lab/tornadovm
 *
 * Copyright (c) 2023, APT Group, Department of Computer Science,
 * The University of Manchester. All rights reserved.
 * DO NOT ALTER OR REMOVE COPYRIGHT NOTICES OR THIS FILE HEADER.
 *
 * GNU Classpath is free software; you can redistribute it and/or modify
 * it under the terms of the GNU General Public License as published by
 * the Free Software Foundation; either version 2, or (at your option)
 * any later version.
 *
 * GNU Classpath is distributed in the hope that it will be useful, but
 * WITHOUT ANY WARRANTY; without even the implied warranty of
 * MERCHANTABILITY or FITNESS FOR A PARTICULAR PURPOSE. See the GNU
 * General Public License for more details.
 *
 * You should have received a copy of the GNU General Public License
 * along with GNU Classpath; see the file COPYING. If not, write to the
 * Free Software Foundation, Inc., 51 Franklin Street, Fifth Floor, Boston, MA
 * 02110-1301 USA.
 *
 * Linking this library statically or dynamically with other modules is
 * making a combined work based on this library. Thus, the terms and
 * conditions of the GNU General Public License cover the whole
 * combination.
 *
 * As a special exception, the copyright holders of this library give you
 * permission to link this library with independent modules to produce an
 * executable, regardless of the license terms of these independent
 * modules, and to copy and distribute the resulting executable under
 * terms of your choice, provided that you also meet, for each linked
 * independent module, the terms and conditions of the license of that
 * module. An independent module is a module which is not derived from
 * or based on this library. If you modify this library, you may extend
 * this exception to your version of the library, but you are not
 * obligated to do so. If you do not wish to do so, delete this
 * exception statement from your version.
 *
 */
package uk.ac.manchester.tornado.api.collections.types.natives;

import static java.lang.foreign.ValueLayout.JAVA_BYTE;

import java.lang.foreign.Arena;
import java.lang.foreign.MemorySegment;

import uk.ac.manchester.tornado.api.data.nativetypes.TornadoNativeArray;

public class NativeVectorByte extends TornadoNativeArray {
    private final int BYTE_BYTES = 1;
    private MemorySegment segment;
    private int numberOfElements;

    private long segmentByteSize;

    public NativeVectorByte(int numberOfElements) {
        this.numberOfElements = numberOfElements;
        segmentByteSize = numberOfElements * BYTE_BYTES;
        segment = Arena.ofAuto().allocate(segmentByteSize, 1);
    }

    public void set(int index, byte value) {
        segment.setAtIndex(JAVA_BYTE, index, value);
    }

    public byte get(int index) {
        return segment.getAtIndex(JAVA_BYTE, index);
    }

    public void init(byte value) {
        for (int i = 0; i < getSize(); i++) {
            segment.setAtIndex(JAVA_BYTE, i, value);
        }
    }

    @Override
    public int getSize() {
        return numberOfElements;
    }

    @Override
    public MemorySegment getSegment() {
        return segment;
    }

    @Override
    public long getNumBytesOfSegment() {
        return segmentByteSize;
    }

    @Override
    public long getNumBytesWithoutHeader() {
        return segmentByteSize;
    }
<<<<<<< HEAD
=======

    @Override
    protected void clear() {
        init((byte) 0);
    }
>>>>>>> 8b654334
}<|MERGE_RESOLUTION|>--- conflicted
+++ resolved
@@ -94,12 +94,9 @@
     public long getNumBytesWithoutHeader() {
         return segmentByteSize;
     }
-<<<<<<< HEAD
-=======
 
     @Override
     protected void clear() {
         init((byte) 0);
     }
->>>>>>> 8b654334
 }