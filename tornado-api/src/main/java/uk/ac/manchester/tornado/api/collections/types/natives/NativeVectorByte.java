/*
 * This file is part of Tornado: A heterogeneous programming framework:
 * https://github.com/beehive-lab/tornadovm
 *
 * Copyright (c) 2023, APT Group, Department of Computer Science,
 * The University of Manchester. All rights reserved.
 * DO NOT ALTER OR REMOVE COPYRIGHT NOTICES OR THIS FILE HEADER.
 *
 * GNU Classpath is free software; you can redistribute it and/or modify
 * it under the terms of the GNU General Public License as published by
 * the Free Software Foundation; either version 2, or (at your option)
 * any later version.
 *
 * GNU Classpath is distributed in the hope that it will be useful, but
 * WITHOUT ANY WARRANTY; without even the implied warranty of
 * MERCHANTABILITY or FITNESS FOR A PARTICULAR PURPOSE. See the GNU
 * General Public License for more details.
 *
 * You should have received a copy of the GNU General Public License
 * along with GNU Classpath; see the file COPYING. If not, write to the
 * Free Software Foundation, Inc., 51 Franklin Street, Fifth Floor, Boston, MA
 * 02110-1301 USA.
 *
 * Linking this library statically or dynamically with other modules is
 * making a combined work based on this library. Thus, the terms and
 * conditions of the GNU General Public License cover the whole
 * combination.
 *
 * As a special exception, the copyright holders of this library give you
 * permission to link this library with independent modules to produce an
 * executable, regardless of the license terms of these independent
 * modules, and to copy and distribute the resulting executable under
 * terms of your choice, provided that you also meet, for each linked
 * independent module, the terms and conditions of the license of that
 * module. An independent module is a module which is not derived from
 * or based on this library. If you modify this library, you may extend
 * this exception to your version of the library, but you are not
 * obligated to do so. If you do not wish to do so, delete this
 * exception statement from your version.
 *
 */
package uk.ac.manchester.tornado.api.collections.types.natives;

import static java.lang.foreign.ValueLayout.JAVA_BYTE;

import java.lang.foreign.Arena;
import java.lang.foreign.MemorySegment;

import uk.ac.manchester.tornado.api.data.nativetypes.TornadoNativeArray;

public class NativeVectorByte extends TornadoNativeArray {
    private final int BYTE_BYTES = 1;
    private MemorySegment segment;
    private int numberOfElements;

    private long segmentByteSize;

    public NativeVectorByte(int numberOfElements) {
        this.numberOfElements = numberOfElements;
        segmentByteSize = numberOfElements * BYTE_BYTES;
        segment = Arena.ofAuto().allocate(segmentByteSize, 1);
    }

    public void set(int index, byte value) {
        segment.setAtIndex(JAVA_BYTE, index, value);
    }

    public byte get(int index) {
        return segment.getAtIndex(JAVA_BYTE, index);
    }

    public void init(byte value) {
        for (int i = 0; i < getSize(); i++) {
            segment.setAtIndex(JAVA_BYTE, i, value);
        }
    }

    @Override
    public int getSize() {
        return numberOfElements;
    }

    @Override
    public MemorySegment getSegment() {
        return segment;
    }

    @Override
    public long getNumBytesOfSegment() {
        return segmentByteSize;
    }

    @Override
<<<<<<< HEAD
=======
    public long getNumBytesWithoutHeader() {
        return segmentByteSize;
    }

    @Override
>>>>>>> 8b654334
    protected void clear() {
        init((byte) 0);
    }
}<|MERGE_RESOLUTION|>--- conflicted
+++ resolved
@@ -91,14 +91,11 @@
     }
 
     @Override
-<<<<<<< HEAD
-=======
     public long getNumBytesWithoutHeader() {
         return segmentByteSize;
     }
 
     @Override
->>>>>>> 8b654334
     protected void clear() {
         init((byte) 0);
     }
