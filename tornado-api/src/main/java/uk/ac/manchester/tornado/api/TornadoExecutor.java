/*
 * Copyright (c) 2024, APT Group, Department of Computer Science,
 * The University of Manchester.
 *
 * Licensed under the Apache License, Version 2.0 (the "License");
 * you may not use this file except in compliance with the License.
 * You may obtain a copy of the License at
 *
 * http://www.apache.org/licenses/LICENSE-2.0
 *
 * Unless required by applicable law or agreed to in writing, software
 * distributed under the License is distributed on an "AS IS" BASIS,
 * WITHOUT WARRANTIES OR CONDITIONS OF ANY KIND, either express or implied.
 * See the License for the specific language governing permissions and
 * limitations under the License.
 *
 */
package uk.ac.manchester.tornado.api;

import java.util.ArrayList;
import java.util.Collections;
import java.util.List;
import java.util.stream.Collectors;

import uk.ac.manchester.tornado.api.common.TornadoDevice;
import uk.ac.manchester.tornado.api.enums.TornadoVMBackendType;
import uk.ac.manchester.tornado.api.exceptions.TornadoRuntimeException;
import uk.ac.manchester.tornado.api.runtime.ExecutorFrame;

/**
 * Executor Class to dispatch Tornado Task-Graphs. An executor plan
 * {@link TornadoExecutionPlan} contains an executor object, which in turn,
 * contains a set of immutable task-graphs. All actions applied to the
 * execution plan affect to all the immutable graphs associated with it.
 */
class TornadoExecutor {

    private final List<ImmutableTaskGraph> immutableTaskGraphList;
    private List<ImmutableTaskGraph> subgraphList;

    TornadoExecutor(ImmutableTaskGraph... immutableTaskGraphs) {
        immutableTaskGraphList = new ArrayList<>();
        Collections.addAll(immutableTaskGraphList, immutableTaskGraphs);
    }

    void execute(ExecutorFrame executionPackage) {
        immutableTaskGraphList.forEach(immutableTaskGraph -> immutableTaskGraph.execute(executionPackage));
    }

<<<<<<< HEAD
    void updateLastExecutedTaskGraph() {
        ImmutableTaskGraph last = immutableTaskGraphList.getLast();
        immutableTaskGraphList.forEach(immutableTaskGraph -> immutableTaskGraph.setLastExecutedTaskGraph(immutableTaskGraphList.getLast()));

        if (subgraphList != null) {
            for (ImmutableTaskGraph immutableTaskGraph : subgraphList) {
                immutableTaskGraph.setLastExecutedTaskGraph(last);
            }
        }
    }

    void withGridScheduler(GridScheduler gridScheduler) {
        immutableTaskGraphList.forEach(immutableTaskGraph -> immutableTaskGraph.withGridScheduler(gridScheduler));
=======
    boolean withGridScheduler(GridScheduler gridScheduler) {
        boolean checkGridRegistered = false;
        for (ImmutableTaskGraph immutableTaskGraph : immutableTaskGraphList) {
            immutableTaskGraph.withGridScheduler(gridScheduler);
            checkGridRegistered |= immutableTaskGraph.isGridRegistered();
        }
        return checkGridRegistered;
>>>>>>> 6ba2fc6b
    }

    void warmup(ExecutorFrame executorFrame) {
        immutableTaskGraphList.forEach(immutableTaskGraph -> immutableTaskGraph.warmup(executorFrame));
    }

    void withBatch(String batchSize) {
        immutableTaskGraphList.forEach(immutableTaskGraph -> immutableTaskGraph.withBatch(batchSize));
    }

    void withMemoryLimit(String memoryLimit) {
        immutableTaskGraphList.forEach(immutableTaskGraph -> immutableTaskGraph.withMemoryLimit(memoryLimit));
    }

    public void withoutMemoryLimit() {
        immutableTaskGraphList.forEach(ImmutableTaskGraph::withoutMemoryLimit);
    }

    /**
     * For all task-graphs contained in an Executor, update the device.
     *
     * @param device
     *     {@link TornadoDevice} object
     */
    void setDevice(TornadoDevice device) {
        immutableTaskGraphList.forEach(immutableTaskGraph -> immutableTaskGraph.withDevice(device));
    }

    void setDevice(String taskName, TornadoDevice device) {
        immutableTaskGraphList.forEach(immutableTaskGraph -> immutableTaskGraph.withDevice(taskName, device));
    }

    void withConcurrentDevices() {
        immutableTaskGraphList.forEach(ImmutableTaskGraph::withConcurrentDevices);
    }

    void withoutConcurrentDevices() {
        immutableTaskGraphList.forEach(ImmutableTaskGraph::withoutConcurrentDevices);
    }

    void freeDeviceMemory() {
        immutableTaskGraphList.forEach(ImmutableTaskGraph::freeDeviceMemory);
    }

    void transferToHost(Object... objects) {
        immutableTaskGraphList.forEach(immutableTaskGraph -> immutableTaskGraph.transferToHost(objects));
    }

    void partialTransferToHost(DataRange dataRange) {
        // At this point we compute the offsets and the total size in bytes.
        dataRange.materialize();
        immutableTaskGraphList.forEach(immutableTaskGraph -> immutableTaskGraph.transferToHost(dataRange.getArray(), dataRange.getOffset(), dataRange.getPartialSize()));
    }

    boolean isFinished() {
        boolean result = true;
        for (ImmutableTaskGraph immutableTaskGraph : immutableTaskGraphList) {
            result &= immutableTaskGraph.isFinished();
        }
        return result;
    }

    void resetDevice() {
        immutableTaskGraphList.forEach(ImmutableTaskGraph::resetDevice);
    }

    long getTotalTime() {
        return immutableTaskGraphList.stream().map(ImmutableTaskGraph::getTotalTime).mapToLong(Long::longValue).sum();
    }

    long getCompileTime() {
        return immutableTaskGraphList.stream().map(ImmutableTaskGraph::getCompileTime).mapToLong(Long::longValue).sum();
    }

    long getTornadoCompilerTime() {
        return immutableTaskGraphList.stream().map(ImmutableTaskGraph::getTornadoCompilerTime).mapToLong(Long::longValue).sum();
    }

    long getDriverInstallTime() {
        return immutableTaskGraphList.stream().map(ImmutableTaskGraph::getDriverInstallTime).mapToLong(Long::longValue).sum();
    }

    long getDataTransfersTime() {
        return immutableTaskGraphList.stream().map(ImmutableTaskGraph::getDataTransfersTime).mapToLong(Long::longValue).sum();
    }

    long getDeviceWriteTime() {
        return immutableTaskGraphList.stream().map(ImmutableTaskGraph::getDeviceWriteTime).mapToLong(Long::longValue).sum();
    }

    long getDeviceReadTime() {
        return immutableTaskGraphList.stream().map(ImmutableTaskGraph::getDeviceReadTime).mapToLong(Long::longValue).sum();
    }

    long getDataTransferDispatchTime() {
        return immutableTaskGraphList.stream().map(ImmutableTaskGraph::getDataTransferDispatchTime).mapToLong(Long::longValue).sum();
    }

    long getKernelDispatchTime() {
        return immutableTaskGraphList.stream().map(ImmutableTaskGraph::getKernelDispatchTime).mapToLong(Long::longValue).sum();
    }

    long getDeviceKernelTime() {
        return immutableTaskGraphList.stream().map(ImmutableTaskGraph::getDeviceKernelTime).mapToLong(Long::longValue).sum();
    }

    long getTotalBytesCopyIn() {
        return immutableTaskGraphList.stream().map(ImmutableTaskGraph::getTotalBytesCopyIn).mapToLong(Long::longValue).sum();
    }

    long getTotalBytesCopyOut() {
        return immutableTaskGraphList.stream().map(ImmutableTaskGraph::getTotalBytesCopyOut).mapToLong(Long::longValue).sum();
    }

    String getProfileLog() {
        return immutableTaskGraphList.stream().map(ImmutableTaskGraph::getProfileLog).collect(Collectors.joining());
    }

    void dumpProfiles() {
        immutableTaskGraphList.forEach(ImmutableTaskGraph::dumpProfiles);
    }

    void clearProfiles() {
        immutableTaskGraphList.forEach(ImmutableTaskGraph::clearProfiles);
    }

    void withDefaultScheduler() {
        immutableTaskGraphList.forEach(immutableTaskGraph -> immutableTaskGraph.withDefaultScheduler(true));
    }

    TornadoDevice getDevice(int immutableTaskGraphIndex) {
        if (immutableTaskGraphList.size() < immutableTaskGraphIndex) {
            throw new TornadoRuntimeException("TaskGraph index #" + immutableTaskGraphIndex + " does not exist in current executor");
        }
        return immutableTaskGraphList.get(immutableTaskGraphIndex).getDevice();
    }

    void withThreadInfo() {
        immutableTaskGraphList.forEach(ImmutableTaskGraph::withThreadInfo);
    }

    List<Object> getOutputs() {
        List<Object> outputs = new ArrayList<>();
        immutableTaskGraphList.forEach(immutableTaskGraph -> outputs.addAll(immutableTaskGraph.getOutputs()));
        return outputs;
    }

    void withoutThreadInfo() {
        immutableTaskGraphList.forEach(ImmutableTaskGraph::withoutThreadInfo);
    }

    void withPrintKernel() {
        immutableTaskGraphList.forEach(ImmutableTaskGraph::withPrintKernel);
    }

    void withoutPrintKernel() {
        immutableTaskGraphList.forEach(ImmutableTaskGraph::withoutPrintKernel);
    }

    void withCompilerFlags(TornadoVMBackendType backendType, String compilerFlags) {
        immutableTaskGraphList.forEach(immutableTaskGraph -> immutableTaskGraph.withCompilerFlags(backendType, compilerFlags));
    }

    long getTotalBytesTransferred() {
        return immutableTaskGraphList.stream().mapToLong(ImmutableTaskGraph::getTotalBytesTransferred).sum();
    }

    long getTotalDeviceMemoryUsage() {
        return immutableTaskGraphList.stream().mapToLong(ImmutableTaskGraph::getTotalDeviceMemoryUsage).sum();
    }

    long getCurrentDeviceMemoryUsage() {
        return immutableTaskGraphList.stream().mapToLong(ImmutableTaskGraph::getCurrentDeviceMemoryUsage).sum();
    }

    void selectGraph(int graphIndex) {
        if (subgraphList == null) {
            subgraphList = new ArrayList<>();
            immutableTaskGraphList.forEach(g -> Collections.addAll(subgraphList, g));
        }
        // Validate that the graphIndex is within bounds of subgraphList
        if (graphIndex < 0 || graphIndex >= subgraphList.size()) {
            throw new TornadoRuntimeException("Error: graphIndex out of bounds: " + graphIndex);
        }

        // Store the selected graph before clearing the list
        ImmutableTaskGraph selectedGraph = subgraphList.get(graphIndex);
        
        // Clear and update the immutableTaskGraphList
        immutableTaskGraphList.clear();
        Collections.addAll(immutableTaskGraphList, selectedGraph);

    }

    private ImmutableTaskGraph getGraph(int graphIndex) {
        if (graphIndex < immutableTaskGraphList.size()) {
            return immutableTaskGraphList.get(graphIndex);
        } else {
            throw new TornadoRuntimeException("TaskGraph index #" + graphIndex + " does not exist in current executor");
        }
    }

    void selectAll() {
        if (subgraphList == null) {
            return;
        }
        immutableTaskGraphList.clear();
        subgraphList.forEach(g -> Collections.addAll(immutableTaskGraphList, g));
        subgraphList = null;
    }

    void mapOnDeviceMemoryRegion(Object destArray, Object srcArray, long offset, int fromGraphIndex, int toGraphIndex) {
        // Be sure to update the whole list of graphs
        selectAll();

        // Guard checks
        if (immutableTaskGraphList.size() < 2) {
            throw new TornadoRuntimeException("MapOnDeviceMemoryRegion needs at least two task graphs");
        } else if (immutableTaskGraphList.size() < fromGraphIndex) {
            throw new TornadoRuntimeException("TaskGraph index #" + fromGraphIndex + " does not exist in current executor");
        } else if (immutableTaskGraphList.size() < toGraphIndex) {
            throw new TornadoRuntimeException("TaskGraph index #" + toGraphIndex + " does not exist in current executor");
        }
        // Identify the task-graphs to take for the update operation
        ImmutableTaskGraph taskGraphSrc = getGraph(fromGraphIndex);
        ImmutableTaskGraph taskGraphDest = getGraph(toGraphIndex);
        taskGraphDest.mapOnDeviceMemoryRegion(destArray, srcArray, offset, taskGraphSrc);
    }

    boolean checkAllTaskGraphsForGridScheduler() {
        if (subgraphList == null) {
            return false;
        }
        for (ImmutableTaskGraph immutableTaskGraph : subgraphList) {
            if (immutableTaskGraph.isGridRegistered()) {
                return true;
            }
        }
        return false;
    }
}<|MERGE_RESOLUTION|>--- conflicted
+++ resolved
@@ -47,21 +47,6 @@
         immutableTaskGraphList.forEach(immutableTaskGraph -> immutableTaskGraph.execute(executionPackage));
     }
 
-<<<<<<< HEAD
-    void updateLastExecutedTaskGraph() {
-        ImmutableTaskGraph last = immutableTaskGraphList.getLast();
-        immutableTaskGraphList.forEach(immutableTaskGraph -> immutableTaskGraph.setLastExecutedTaskGraph(immutableTaskGraphList.getLast()));
-
-        if (subgraphList != null) {
-            for (ImmutableTaskGraph immutableTaskGraph : subgraphList) {
-                immutableTaskGraph.setLastExecutedTaskGraph(last);
-            }
-        }
-    }
-
-    void withGridScheduler(GridScheduler gridScheduler) {
-        immutableTaskGraphList.forEach(immutableTaskGraph -> immutableTaskGraph.withGridScheduler(gridScheduler));
-=======
     boolean withGridScheduler(GridScheduler gridScheduler) {
         boolean checkGridRegistered = false;
         for (ImmutableTaskGraph immutableTaskGraph : immutableTaskGraphList) {
@@ -69,7 +54,17 @@
             checkGridRegistered |= immutableTaskGraph.isGridRegistered();
         }
         return checkGridRegistered;
->>>>>>> 6ba2fc6b
+    }
+
+    void updateLastExecutedTaskGraph() {
+        ImmutableTaskGraph last = immutableTaskGraphList.getLast();
+        immutableTaskGraphList.forEach(immutableTaskGraph -> immutableTaskGraph.setLastExecutedTaskGraph(immutableTaskGraphList.getLast()));
+
+        if (subgraphList != null) {
+            for (ImmutableTaskGraph immutableTaskGraph : subgraphList) {
+                immutableTaskGraph.setLastExecutedTaskGraph(last);
+            }
+        }
     }
 
     void warmup(ExecutorFrame executorFrame) {
@@ -250,6 +245,18 @@
             subgraphList = new ArrayList<>();
             immutableTaskGraphList.forEach(g -> Collections.addAll(subgraphList, g));
         }
+        processPersistentStates(graphIndex);
+        immutableTaskGraphList.clear();
+        Collections.addAll(immutableTaskGraphList, subgraphList.get(graphIndex));
+    }
+
+    /**
+     * Processes the persistent states of a specified subgraph.
+     *
+     * @param graphIndex
+     *     The index of the subgraph to process.
+     */
+    private void processPersistentStates(int graphIndex) {
         // Validate that the graphIndex is within bounds of subgraphList
         if (graphIndex < 0 || graphIndex >= subgraphList.size()) {
             throw new TornadoRuntimeException("Error: graphIndex out of bounds: " + graphIndex);
@@ -257,7 +264,7 @@
 
         // Store the selected graph before clearing the list
         ImmutableTaskGraph selectedGraph = subgraphList.get(graphIndex);
-        
+
         // Clear and update the immutableTaskGraphList
         immutableTaskGraphList.clear();
         Collections.addAll(immutableTaskGraphList, selectedGraph);
@@ -270,6 +277,15 @@
         } else {
             throw new TornadoRuntimeException("TaskGraph index #" + graphIndex + " does not exist in current executor");
         }
+    }
+
+    private ImmutableTaskGraph getGraphByName(String uniqueName) {
+        for (ImmutableTaskGraph immutableTaskGraph : immutableTaskGraphList) {
+            if (immutableTaskGraph.getTaskGraph().getTaskGraphName().equals(uniqueName)) {
+                return immutableTaskGraph;
+            }
+        }
+        throw new TornadoRuntimeException("TaskGraph with name " + uniqueName + " does not exist in current executor");
     }
 
     void selectAll() {
