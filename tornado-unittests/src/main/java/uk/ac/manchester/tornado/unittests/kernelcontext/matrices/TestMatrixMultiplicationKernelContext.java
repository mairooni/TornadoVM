/*
 * Copyright (c) 2021-2022 APT Group, Department of Computer Science,
 * The University of Manchester.
 *
 * Licensed under the Apache License, Version 2.0 (the "License");
 * you may not use this file except in compliance with the License.
 * You may obtain a copy of the License at
 *
 *    http://www.apache.org/licenses/LICENSE-2.0
 *
 * Unless required by applicable law or agreed to in writing, software
 * distributed under the License is distributed on an "AS IS" BASIS,
 * WITHOUT WARRANTIES OR CONDITIONS OF ANY KIND, either express or implied.
 * See the License for the specific language governing permissions and
 * limitations under the License.
 *
 */
package uk.ac.manchester.tornado.unittests.kernelcontext.matrices;

import static org.junit.Assert.assertEquals;

import java.util.Random;
import java.util.stream.IntStream;

import org.junit.Test;

import uk.ac.manchester.tornado.api.GridScheduler;
import uk.ac.manchester.tornado.api.ImmutableTaskGraph;
import uk.ac.manchester.tornado.api.KernelContext;
import uk.ac.manchester.tornado.api.TaskGraph;
import uk.ac.manchester.tornado.api.TornadoExecutionPlan;
import uk.ac.manchester.tornado.api.WorkerGrid;
import uk.ac.manchester.tornado.api.WorkerGrid1D;
import uk.ac.manchester.tornado.api.WorkerGrid2D;
import uk.ac.manchester.tornado.api.data.nativetypes.FloatArray;
import uk.ac.manchester.tornado.api.enums.DataTransferMode;
import uk.ac.manchester.tornado.unittests.common.TornadoTestBase;

/**
 * <p>
 * The unit-tests in this class implement the Matrix Multiplication to check the
 * functional operation of some {@link KernelContext} features, such as global
 * thread identifiers, local thread identifiers, barriers and allocation of
 * local memory.
 * </p>
 * <p>
 * How to run?
 * </p>
 * <code>
 *     tornado-test -V uk.ac.manchester.tornado.unittests.kernelcontext.matrices.TestMatrixMultiplicationKernelContext
 * </code>
 */
public class TestMatrixMultiplicationKernelContext extends TornadoTestBase {
    // CHECKSTYLE:OFF
    private static final int TS = 4;

    public static void matrixMultiplicationJava(FloatArray a, FloatArray b, FloatArray c, int size) {
        for (int i = 0; i < size; i++) {
            for (int j = 0; j < size; j++) {
                float sum = 0.0f;
                for (int k = 0; k < size; k++) {
                    sum += a.get(i * size + k) * b.get(k * size + j);
                }
                c.set(i * size + j, sum);
            }
        }
    }

    public static void matrixMultiplication1D(KernelContext context, FloatArray a, FloatArray b, FloatArray c, int size) {
        int idx = context.globalIdx;

        for (int jdx = 0; jdx < size; jdx++) {
            float sum = 0.0f;
            for (int k = 0; k < size; k++) {
                sum += a.get((idx * size) + k) * b.get((k * size) + jdx);
            }
            c.set((idx * size) + jdx, sum);
        }
    }

    public static void matrixMultiplication2D01(KernelContext context, float[] a, float[] b, float[] c, int size) {
        int idx = context.globalIdx;
        int jdx = context.globalIdy;
        float sum = 0.0f;

        for (int k = 0; k < size; k++) {
            sum += a[(k * size) + idx] * b[(jdx * size) + k];
        }
        c[(idx * size) + jdx] = sum;
    }

    public static void matrixMultiplication2D02(KernelContext context, final float[] A, final float[] B, final float[] C, final int size) {
        int row = context.localIdx;
        int col = context.localIdy;
        int globalRow = TS * context.groupIdx + row;
        int globalCol = TS * context.groupIdy + col;

        float[] aSub = context.allocateFloatLocalArray(TS * TS);
        float[] bSub = context.allocateFloatLocalArray(TS * TS);

        float sum = 0.0f;

        // Loop over all tiles
        int numTiles = size / TS;
        for (int tileIndex = 0; tileIndex < numTiles; tileIndex++) {

            // Load one tile of A and B into local memory
            int tiledRow = TS * tileIndex + row;
            int tiledCol = TS * tileIndex + col;
            aSub[col * TS + row] = A[tiledCol * size + globalRow];
            bSub[col * TS + row] = B[globalCol * size + tiledRow];

            // Synchronise to make sure the tile is loaded
            context.localBarrier();

            // Perform the computation for a single tile
            for (int k = 0; k < TS; k++) {
                sum += aSub[k * TS + row] * bSub[col * TS + k];
            }
            // Synchronise before loading the next tile
            context.localBarrier();
        }

        // Store the final result in C
        C[(globalCol * size) + globalRow] = sum;
    }

    @Test
    public void mxm1DKernelContext() {
        final int size = 16;
        FloatArray a = new FloatArray(size * size);
        FloatArray b = new FloatArray(size * size);
        FloatArray cJava = new FloatArray(size * size);
        FloatArray cTornado = new FloatArray(size * size);

        Random r = new Random();
        IntStream.range(0, size * size).forEach(i -> {
            a.set(i, r.nextFloat());
            b.set(i, r.nextFloat());
        });

        WorkerGrid worker = new WorkerGrid1D(size);
        GridScheduler gridScheduler = new GridScheduler("s0.t0", worker);
        KernelContext context = new KernelContext();

        TaskGraph taskGraph = new TaskGraph("s0") //
                .transferToDevice(DataTransferMode.EVERY_EXECUTION, a, b) //
                .task("t0", TestMatrixMultiplicationKernelContext::matrixMultiplication1D, context, a, b, cTornado, size) //
                .transferToHost(DataTransferMode.EVERY_EXECUTION, cTornado);

        ImmutableTaskGraph immutableTaskGraph = taskGraph.snapshot();
        TornadoExecutionPlan executionPlan = new TornadoExecutionPlan(immutableTaskGraph);
        executionPlan.withGridScheduler(gridScheduler) //
                .execute();

        matrixMultiplicationJava(a, b, cJava, size);

        for (int i = 0; i < size * size; i++) {
            assertEquals(cJava.get(i), cTornado.get(i), 0.01f);
        }
    }

<<<<<<< HEAD
    public static void matrixMultiplication2D01(KernelContext context, FloatArray a, FloatArray b, FloatArray c, int size) {
        int idx = context.globalIdx;
        int jdx = context.globalIdy;
        float sum = 0.0f;

        for (int k = 0; k < size; k++) {
            sum += a.get((k * size) + idx) * b.get((jdx * size) + k);
        }
        c.set((idx * size) + jdx, sum);
    }

=======
>>>>>>> 72c5f9d5
    @Test
    public void mxm2DKernelContext01() {
        final int size = 16;
        FloatArray a = new FloatArray(size * size);
        FloatArray b = new FloatArray(size * size);
        FloatArray cJava = new FloatArray(size * size);
        FloatArray cTornado = new FloatArray(size * size);

        Random r = new Random();
        IntStream.range(0, size * size).forEach(i -> {
            a.set(i, r.nextFloat());
            b.set(i, r.nextFloat());
        });

        WorkerGrid worker = new WorkerGrid2D(size, size);
        GridScheduler gridScheduler = new GridScheduler();
        gridScheduler.setWorkerGrid("s0.t0", worker);
        KernelContext context = new KernelContext();

        TaskGraph taskGraph = new TaskGraph("s0") //
                .transferToDevice(DataTransferMode.EVERY_EXECUTION, a, b) //
                .task("t0", TestMatrixMultiplicationKernelContext::matrixMultiplication2D01, context, a, b, cTornado, size) //
                .transferToHost(DataTransferMode.EVERY_EXECUTION, cTornado);

        ImmutableTaskGraph immutableTaskGraph = taskGraph.snapshot();
        TornadoExecutionPlan executionPlan = new TornadoExecutionPlan(immutableTaskGraph);
        executionPlan.withGridScheduler(gridScheduler) //
                .execute();

        matrixMultiplicationJava(a, b, cJava, size);

        for (int i = 0; i < size * size; i++) {
            assertEquals(cJava.get(i), cTornado.get(i), 0.01f);
        }
    }

<<<<<<< HEAD
    public static void matrixMultiplication2D02(KernelContext context, final FloatArray A, final FloatArray B, final FloatArray C, final int size) {
        int row = context.localIdx;
        int col = context.localIdy;
        int globalRow = TS * context.groupIdx + row;
        int globalCol = TS * context.groupIdy + col;

        float[] aSub = context.allocateFloatLocalArray(TS * TS);
        float[] bSub = context.allocateFloatLocalArray(TS * TS);

        float sum = 0.0f;

        // Loop over all tiles
        int numTiles = size / TS;
        for (int tileIndex = 0; tileIndex < numTiles; tileIndex++) {

            // Load one tile of A and B into local memory
            int tiledRow = TS * tileIndex + row;
            int tiledCol = TS * tileIndex + col;
            aSub[col * TS + row] = A.get(tiledCol * size + globalRow);
            bSub[col * TS + row] = B.get(globalCol * size + tiledRow);

            // Synchronise to make sure the tile is loaded
            context.localBarrier();

            // Perform the computation for a single tile
            for (int k = 0; k < TS; k++) {
                sum += aSub[k * TS + row] * bSub[col * TS + k];
            }
            // Synchronise before loading the next tile
            context.localBarrier();
        }

        // Store the final result in C
        C.set((globalCol * size) + globalRow, sum);
    }

=======
>>>>>>> 72c5f9d5
    @Test
    public void mxm2DKernelContext02() {
        final int size = 16;
        FloatArray a = new FloatArray(size * size);
        FloatArray b = new FloatArray(size * size);
        FloatArray cJava = new FloatArray(size * size);
        FloatArray cTornado = new FloatArray(size * size);

        Random r = new Random();
        IntStream.range(0, size * size).forEach(i -> {
            a.set(i, r.nextFloat());
            b.set(i, r.nextFloat());
        });

        WorkerGrid worker = new WorkerGrid2D(size, size);
        GridScheduler gridScheduler = new GridScheduler();
        gridScheduler.setWorkerGrid("s0.t0", worker);
        KernelContext context = new KernelContext();

        TaskGraph taskGraph = new TaskGraph("s0") //
                .transferToDevice(DataTransferMode.EVERY_EXECUTION, a, b) //
                .task("t0", TestMatrixMultiplicationKernelContext::matrixMultiplication2D02, context, a, b, cTornado, size) //
                .transferToHost(DataTransferMode.EVERY_EXECUTION, cTornado);
        worker.setLocalWork(TS, TS, 1);

        ImmutableTaskGraph immutableTaskGraph = taskGraph.snapshot();
        TornadoExecutionPlan executionPlan = new TornadoExecutionPlan(immutableTaskGraph);
        executionPlan.withGridScheduler(gridScheduler) //
                .execute();

        matrixMultiplicationJava(a, b, cJava, size);

        for (int i = 0; i < size * size; i++) {
            assertEquals(cJava.get(i), cTornado.get(i), 0.1f);
        }
    }
    // CHECKSTYLE:ON
}<|MERGE_RESOLUTION|>--- conflicted
+++ resolved
@@ -17,13 +17,7 @@
  */
 package uk.ac.manchester.tornado.unittests.kernelcontext.matrices;
 
-import static org.junit.Assert.assertEquals;
-
-import java.util.Random;
-import java.util.stream.IntStream;
-
 import org.junit.Test;
-
 import uk.ac.manchester.tornado.api.GridScheduler;
 import uk.ac.manchester.tornado.api.ImmutableTaskGraph;
 import uk.ac.manchester.tornado.api.KernelContext;
@@ -36,22 +30,26 @@
 import uk.ac.manchester.tornado.api.enums.DataTransferMode;
 import uk.ac.manchester.tornado.unittests.common.TornadoTestBase;
 
+import java.util.Random;
+import java.util.stream.IntStream;
+
+import static org.junit.Assert.assertEquals;
+
 /**
  * <p>
- * The unit-tests in this class implement the Matrix Multiplication to check the
- * functional operation of some {@link KernelContext} features, such as global
- * thread identifiers, local thread identifiers, barriers and allocation of
- * local memory.
+ * The unit-tests in this class implement the Matrix Multiplication to check the functional operation of some {@link KernelContext} features, such as global thread identifiers, local thread
+ * identifiers, barriers and allocation of local memory.
  * </p>
  * <p>
  * How to run?
  * </p>
  * <code>
- *     tornado-test -V uk.ac.manchester.tornado.unittests.kernelcontext.matrices.TestMatrixMultiplicationKernelContext
+ * tornado-test -V uk.ac.manchester.tornado.unittests.kernelcontext.matrices.TestMatrixMultiplicationKernelContext
  * </code>
  */
 public class TestMatrixMultiplicationKernelContext extends TornadoTestBase {
     // CHECKSTYLE:OFF
+
     private static final int TS = 4;
 
     public static void matrixMultiplicationJava(FloatArray a, FloatArray b, FloatArray c, int size) {
@@ -78,18 +76,18 @@
         }
     }
 
-    public static void matrixMultiplication2D01(KernelContext context, float[] a, float[] b, float[] c, int size) {
+    public static void matrixMultiplication2D01(KernelContext context, FloatArray a, FloatArray b, FloatArray c, int size) {
         int idx = context.globalIdx;
         int jdx = context.globalIdy;
         float sum = 0.0f;
 
         for (int k = 0; k < size; k++) {
-            sum += a[(k * size) + idx] * b[(jdx * size) + k];
-        }
-        c[(idx * size) + jdx] = sum;
-    }
-
-    public static void matrixMultiplication2D02(KernelContext context, final float[] A, final float[] B, final float[] C, final int size) {
+            sum += a.get((k * size) + idx) * b.get((jdx * size) + k);
+        }
+        c.set((idx * size) + jdx, sum);
+    }
+
+    public static void matrixMultiplication2D02(KernelContext context, final FloatArray A, final FloatArray B, final FloatArray C, final int size) {
         int row = context.localIdx;
         int col = context.localIdy;
         int globalRow = TS * context.groupIdx + row;
@@ -107,8 +105,8 @@
             // Load one tile of A and B into local memory
             int tiledRow = TS * tileIndex + row;
             int tiledCol = TS * tileIndex + col;
-            aSub[col * TS + row] = A[tiledCol * size + globalRow];
-            bSub[col * TS + row] = B[globalCol * size + tiledRow];
+            aSub[col * TS + row] = A.get(tiledCol * size + globalRow);
+            bSub[col * TS + row] = B.get(globalCol * size + tiledRow);
 
             // Synchronise to make sure the tile is loaded
             context.localBarrier();
@@ -122,7 +120,7 @@
         }
 
         // Store the final result in C
-        C[(globalCol * size) + globalRow] = sum;
+        C.set((globalCol * size) + globalRow, sum);
     }
 
     @Test
@@ -160,20 +158,6 @@
         }
     }
 
-<<<<<<< HEAD
-    public static void matrixMultiplication2D01(KernelContext context, FloatArray a, FloatArray b, FloatArray c, int size) {
-        int idx = context.globalIdx;
-        int jdx = context.globalIdy;
-        float sum = 0.0f;
-
-        for (int k = 0; k < size; k++) {
-            sum += a.get((k * size) + idx) * b.get((jdx * size) + k);
-        }
-        c.set((idx * size) + jdx, sum);
-    }
-
-=======
->>>>>>> 72c5f9d5
     @Test
     public void mxm2DKernelContext01() {
         final int size = 16;
@@ -210,45 +194,6 @@
         }
     }
 
-<<<<<<< HEAD
-    public static void matrixMultiplication2D02(KernelContext context, final FloatArray A, final FloatArray B, final FloatArray C, final int size) {
-        int row = context.localIdx;
-        int col = context.localIdy;
-        int globalRow = TS * context.groupIdx + row;
-        int globalCol = TS * context.groupIdy + col;
-
-        float[] aSub = context.allocateFloatLocalArray(TS * TS);
-        float[] bSub = context.allocateFloatLocalArray(TS * TS);
-
-        float sum = 0.0f;
-
-        // Loop over all tiles
-        int numTiles = size / TS;
-        for (int tileIndex = 0; tileIndex < numTiles; tileIndex++) {
-
-            // Load one tile of A and B into local memory
-            int tiledRow = TS * tileIndex + row;
-            int tiledCol = TS * tileIndex + col;
-            aSub[col * TS + row] = A.get(tiledCol * size + globalRow);
-            bSub[col * TS + row] = B.get(globalCol * size + tiledRow);
-
-            // Synchronise to make sure the tile is loaded
-            context.localBarrier();
-
-            // Perform the computation for a single tile
-            for (int k = 0; k < TS; k++) {
-                sum += aSub[k * TS + row] * bSub[col * TS + k];
-            }
-            // Synchronise before loading the next tile
-            context.localBarrier();
-        }
-
-        // Store the final result in C
-        C.set((globalCol * size) + globalRow, sum);
-    }
-
-=======
->>>>>>> 72c5f9d5
     @Test
     public void mxm2DKernelContext02() {
         final int size = 16;
