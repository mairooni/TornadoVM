/*
 * Copyright (c) 2020, 2022, APT Group, Department of Computer Science,
 * The University of Manchester.
 *
 * Licensed under the Apache License, Version 2.0 (the "License");
 * you may not use this file except in compliance with the License.
 * You may obtain a copy of the License at
 *
 *    http://www.apache.org/licenses/LICENSE-2.0
 *
 * Unless required by applicable law or agreed to in writing, software
 * distributed under the License is distributed on an "AS IS" BASIS,
 * WITHOUT WARRANTIES OR CONDITIONS OF ANY KIND, either express or implied.
 * See the License for the specific language governing permissions and
 * limitations under the License.
 *
 */

package uk.ac.manchester.tornado.unittests.tasks;

import static org.junit.Assert.assertEquals;

import java.util.stream.IntStream;

import org.junit.BeforeClass;
import org.junit.Test;

import uk.ac.manchester.tornado.api.ImmutableTaskGraph;
import uk.ac.manchester.tornado.api.TaskGraph;
import uk.ac.manchester.tornado.api.TornadoExecutionPlan;
<<<<<<< HEAD
import uk.ac.manchester.tornado.api.data.nativetypes.IntArray;
=======
import uk.ac.manchester.tornado.api.annotations.Parallel;
>>>>>>> 4d3656a0
import uk.ac.manchester.tornado.api.enums.DataTransferMode;
import uk.ac.manchester.tornado.api.runtime.TornadoRuntime;
import uk.ac.manchester.tornado.unittests.common.TornadoTestBase;
import uk.ac.manchester.tornado.unittests.common.TornadoVMMultiDeviceNotSupported;

/**
 * Test running two and three tasks in parallel on two devices on the same
 * backend.
 *
 * How to test?
 *
 * <code>
 *    tornado-test -V --fullDebug --debug --printBytecodes --jvm="-Dtornado.concurrent.devices=true -Ds0.t0.device=0:0 -Ds0.t1.device=0:0 -Ds0.t2.device=1:0 " uk.ac.manchester.tornado.unittests.tasks.TestMultipleTasksMultipleDevices
 * </code>
 */
public class TestMultipleTasksMultipleDevices extends TornadoTestBase {
    private static final int NUM_ELEMENTS = 8192;

    private static final String[] DEVICES_FOR_TASKS = { "s0.t0.device", "s0.t1.device", "s0.t2.device" };
    // Statically assigns tasks to devices 0:0 and 0:1 of the default backend.
    private static final String[] DEFAULT_DEVICES = { "0:0", "0:1", "0:0" };

    private static int[] a;
    private static int[] b;
    private static int[] c;
    private static int[] d;
    private static int[] e;

    public static void task0Initialization(int[] a) {
        for (@Parallel int i = 0; i < a.length; i++) {
            a[i] = i;
        }
    }

<<<<<<< HEAD
    @Test
    public void testTwoTasksTwoDevices() {
        final int numElements = 8192;
        IntArray a = new IntArray(numElements);
        IntArray b = new IntArray(numElements);
        int devices = TornadoRuntime.getTornadoRuntime().getDriver(0).getDeviceCount();

        IntStream.range(0, numElements).forEach(i -> {
            a.set(i, 30);
            b.set(i, 10);
=======
    public static void task1Multiplication(int[] a, int alpha) {
        for (@Parallel int i = 0; i < a.length; i++) {
            a[i] = a[i] * i;
        }
    }

    public static void task2Saxpy(int[] a, int[] b, int[] c, int alpha) {
        for (@Parallel int i = 0; i < a.length; i++) {
            c[i] = alpha * a[i] + b[i];
        }
    }

    @BeforeClass
    public static void setUpBeforeClass() {
        assertAvailableDevices();
        setDefaultDevices();
        System.setProperty("tornado.concurrent.devices", "True");

        a = new int[NUM_ELEMENTS];
        b = new int[NUM_ELEMENTS];
        c = new int[NUM_ELEMENTS];
        d = new int[NUM_ELEMENTS];
        e = new int[NUM_ELEMENTS];

        IntStream.range(0, NUM_ELEMENTS).forEach(i -> {
            a[i] = 30 + i;
            b[i] = 1 + i;
            c[i] = 120 + i;
            e[i] = i;
>>>>>>> 4d3656a0
        });

    }

    private static void assertAvailableDevices() {
        if (TornadoRuntime.getTornadoRuntime().getDriver(0).getDeviceCount() < 2) {
            throw new TornadoVMMultiDeviceNotSupported("This test needs at least + " + 2 + " devices enabled");
        }
    }

    /**
     * It sets the default device values for tasks if they are not already set.
     */
    public static void setDefaultDevices() {
        for (int i = 0; i < DEVICES_FOR_TASKS.length; i++) {
            String taskProperty = DEVICES_FOR_TASKS[i];
            String defaultDevice = DEFAULT_DEVICES[i];

            if (System.getProperty(taskProperty) == null) {
                System.setProperty(taskProperty, defaultDevice);
            }
        }
    }

    @Test
    public void testTwoTasksTwoDevices() {
        TaskGraph taskGraph = new TaskGraph("s0")//
                .task("t0", TestMultipleTasksMultipleDevices::task0Initialization, b) //
                .task("t1", TestMultipleTasksMultipleDevices::task1Multiplication, a, 12) //
                .transferToHost(DataTransferMode.EVERY_EXECUTION, a, b); //

        ImmutableTaskGraph immutableTaskGraph = taskGraph.snapshot();

        TornadoExecutionPlan executionPlan = new TornadoExecutionPlan(immutableTaskGraph);

        executionPlan.execute();

<<<<<<< HEAD
        for (int i = 0; i < a.getSize(); i++) {
            assertEquals(360, a.get(i));
            assertEquals(10, b.get(i));
=======
        for (int i = 0; i < a.length; i++) {
            assertEquals((30L + i) * i, a[i]);
            assertEquals(i, b[i]);
>>>>>>> 4d3656a0
        }
    }

    @Test
<<<<<<< HEAD
    public void testThreeTasksThreeDevices() {
        final int numElements = 2048;
        IntArray a = new IntArray(numElements);
        IntArray b = new IntArray(numElements);
        IntArray c = new IntArray(numElements);
        IntArray d = new IntArray(numElements);
        int devices = TornadoRuntime.getTornadoRuntime().getDriver(0).getDeviceCount();

        IntStream.range(0, numElements).forEach(i -> {
            a.set(i, 30);
            b.set(i, 10);
            c.set(i, 120);
        });

        if (devices < 3) {
            assertTrue("This test needs at least 2 OpenCL-compatible devices.", devices < 3);
        } else {
            System.setProperty("tornado.debug", "true");
            System.setProperty("s0.t0.device", "0:1");
            System.setProperty("s0.t1.device", "0:0");
            System.setProperty("s0.t2.device", "0:2");
        }

=======
    public void testThreeTasksTwoDevices() {
>>>>>>> 4d3656a0
        TaskGraph taskGraph = new TaskGraph("s0")//
                .transferToDevice(DataTransferMode.EVERY_EXECUTION, a, b, c, e) //
                .task("t0", TestMultipleTasksMultipleDevices::task0Initialization, b) //
                .task("t1", TestMultipleTasksMultipleDevices::task1Multiplication, a, 12) //
                .task("t2", TestMultipleTasksMultipleDevices::task2Saxpy, c, e, d, 12) //
                .transferToHost(DataTransferMode.EVERY_EXECUTION, a, b, d); //

        ImmutableTaskGraph immutableTaskGraph = taskGraph.snapshot();
        TornadoExecutionPlan executionPlan = new TornadoExecutionPlan(immutableTaskGraph);
        executionPlan.execute();

<<<<<<< HEAD
        for (int i = 0; i < a.getSize(); i++) {
            assertEquals(360, a.get(i));
            assertEquals(10, b.get(i));
            assertEquals((12 * 120) + 120, d.get(i));
=======
        for (int i = 0; i < a.length; i++) {
            assertEquals((30L + i) * i, a[i]);
            assertEquals(i, b[i]);
            assertEquals(12L * c[i] + e[i], d[i]);
>>>>>>> 4d3656a0
        }
    }
}<|MERGE_RESOLUTION|>--- conflicted
+++ resolved
@@ -28,11 +28,8 @@
 import uk.ac.manchester.tornado.api.ImmutableTaskGraph;
 import uk.ac.manchester.tornado.api.TaskGraph;
 import uk.ac.manchester.tornado.api.TornadoExecutionPlan;
-<<<<<<< HEAD
+import uk.ac.manchester.tornado.api.annotations.Parallel;
 import uk.ac.manchester.tornado.api.data.nativetypes.IntArray;
-=======
-import uk.ac.manchester.tornado.api.annotations.Parallel;
->>>>>>> 4d3656a0
 import uk.ac.manchester.tornado.api.enums.DataTransferMode;
 import uk.ac.manchester.tornado.api.runtime.TornadoRuntime;
 import uk.ac.manchester.tornado.unittests.common.TornadoTestBase;
@@ -55,39 +52,27 @@
     // Statically assigns tasks to devices 0:0 and 0:1 of the default backend.
     private static final String[] DEFAULT_DEVICES = { "0:0", "0:1", "0:0" };
 
-    private static int[] a;
-    private static int[] b;
-    private static int[] c;
-    private static int[] d;
-    private static int[] e;
+    private static IntArray a;
+    private static IntArray b;
+    private static IntArray c;
+    private static IntArray d;
+    private static IntArray e;
 
-    public static void task0Initialization(int[] a) {
-        for (@Parallel int i = 0; i < a.length; i++) {
-            a[i] = i;
+    public static void task0Initialization(IntArray a) {
+        for (@Parallel int i = 0; i < a.getSize(); i++) {
+            a.set(i, i);
         }
     }
 
-<<<<<<< HEAD
-    @Test
-    public void testTwoTasksTwoDevices() {
-        final int numElements = 8192;
-        IntArray a = new IntArray(numElements);
-        IntArray b = new IntArray(numElements);
-        int devices = TornadoRuntime.getTornadoRuntime().getDriver(0).getDeviceCount();
-
-        IntStream.range(0, numElements).forEach(i -> {
-            a.set(i, 30);
-            b.set(i, 10);
-=======
-    public static void task1Multiplication(int[] a, int alpha) {
-        for (@Parallel int i = 0; i < a.length; i++) {
-            a[i] = a[i] * i;
+    public static void task1Multiplication(IntArray a, int alpha) {
+        for (@Parallel int i = 0; i < a.getSize(); i++) {
+            a.set(i, a.get(i) * i);
         }
     }
 
-    public static void task2Saxpy(int[] a, int[] b, int[] c, int alpha) {
-        for (@Parallel int i = 0; i < a.length; i++) {
-            c[i] = alpha * a[i] + b[i];
+    public static void task2Saxpy(IntArray a, IntArray b, IntArray c, int alpha) {
+        for (@Parallel int i = 0; i < a.getSize(); i++) {
+            c.set(i, alpha * a.get(i) + b.get(i));
         }
     }
 
@@ -97,18 +82,17 @@
         setDefaultDevices();
         System.setProperty("tornado.concurrent.devices", "True");
 
-        a = new int[NUM_ELEMENTS];
-        b = new int[NUM_ELEMENTS];
-        c = new int[NUM_ELEMENTS];
-        d = new int[NUM_ELEMENTS];
-        e = new int[NUM_ELEMENTS];
+        a = new IntArray(NUM_ELEMENTS);
+        b = new IntArray(NUM_ELEMENTS);
+        c = new IntArray(NUM_ELEMENTS);
+        d = new IntArray(NUM_ELEMENTS);
+        e = new IntArray(NUM_ELEMENTS);
 
         IntStream.range(0, NUM_ELEMENTS).forEach(i -> {
-            a[i] = 30 + i;
-            b[i] = 1 + i;
-            c[i] = 120 + i;
-            e[i] = i;
->>>>>>> 4d3656a0
+            a.set(i, 30 + i);
+            b.set(i, 1 + i);
+            c.set(i, 120 + i);
+            e.set(i, i);
         });
 
     }
@@ -146,46 +130,14 @@
 
         executionPlan.execute();
 
-<<<<<<< HEAD
         for (int i = 0; i < a.getSize(); i++) {
-            assertEquals(360, a.get(i));
-            assertEquals(10, b.get(i));
-=======
-        for (int i = 0; i < a.length; i++) {
-            assertEquals((30L + i) * i, a[i]);
-            assertEquals(i, b[i]);
->>>>>>> 4d3656a0
+            assertEquals((30L + i) * i, a.get(i));
+            assertEquals(i, b.get(i));
         }
     }
 
     @Test
-<<<<<<< HEAD
-    public void testThreeTasksThreeDevices() {
-        final int numElements = 2048;
-        IntArray a = new IntArray(numElements);
-        IntArray b = new IntArray(numElements);
-        IntArray c = new IntArray(numElements);
-        IntArray d = new IntArray(numElements);
-        int devices = TornadoRuntime.getTornadoRuntime().getDriver(0).getDeviceCount();
-
-        IntStream.range(0, numElements).forEach(i -> {
-            a.set(i, 30);
-            b.set(i, 10);
-            c.set(i, 120);
-        });
-
-        if (devices < 3) {
-            assertTrue("This test needs at least 2 OpenCL-compatible devices.", devices < 3);
-        } else {
-            System.setProperty("tornado.debug", "true");
-            System.setProperty("s0.t0.device", "0:1");
-            System.setProperty("s0.t1.device", "0:0");
-            System.setProperty("s0.t2.device", "0:2");
-        }
-
-=======
     public void testThreeTasksTwoDevices() {
->>>>>>> 4d3656a0
         TaskGraph taskGraph = new TaskGraph("s0")//
                 .transferToDevice(DataTransferMode.EVERY_EXECUTION, a, b, c, e) //
                 .task("t0", TestMultipleTasksMultipleDevices::task0Initialization, b) //
@@ -197,17 +149,10 @@
         TornadoExecutionPlan executionPlan = new TornadoExecutionPlan(immutableTaskGraph);
         executionPlan.execute();
 
-<<<<<<< HEAD
         for (int i = 0; i < a.getSize(); i++) {
-            assertEquals(360, a.get(i));
-            assertEquals(10, b.get(i));
-            assertEquals((12 * 120) + 120, d.get(i));
-=======
-        for (int i = 0; i < a.length; i++) {
-            assertEquals((30L + i) * i, a[i]);
-            assertEquals(i, b[i]);
-            assertEquals(12L * c[i] + e[i], d[i]);
->>>>>>> 4d3656a0
+            assertEquals((30L + i) * i, a.get(i));
+            assertEquals(i, b.get(i));
+            assertEquals(12L * c.get(i) + e.get(i), d.get(i));
         }
     }
 }