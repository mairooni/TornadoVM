/*
 * Copyright (c) 2013-2020, APT Group, Department of Computer Science,
 * The University of Manchester.
 *
 * Licensed under the Apache License, Version 2.0 (the "License");
 * you may not use this file except in compliance with the License.
 * You may obtain a copy of the License at
 *
 *    http://www.apache.org/licenses/LICENSE-2.0
 *
 * Unless required by applicable law or agreed to in writing, software
 * distributed under the License is distributed on an "AS IS" BASIS,
 * WITHOUT WARRANTIES OR CONDITIONS OF ANY KIND, either express or implied.
 * See the License for the specific language governing permissions and
 * limitations under the License.
 *
 */

package uk.ac.manchester.tornado.unittests.batches;

import static org.junit.Assert.assertEquals;

import java.util.Random;
import java.util.stream.IntStream;

import org.junit.Test;

import uk.ac.manchester.tornado.api.ImmutableTaskGraph;
import uk.ac.manchester.tornado.api.TaskGraph;
import uk.ac.manchester.tornado.api.TornadoExecutionPlan;
import uk.ac.manchester.tornado.api.annotations.Parallel;
import uk.ac.manchester.tornado.api.data.nativetypes.DoubleArray;
import uk.ac.manchester.tornado.api.data.nativetypes.FloatArray;
import uk.ac.manchester.tornado.api.data.nativetypes.IntArray;
import uk.ac.manchester.tornado.api.data.nativetypes.LongArray;
import uk.ac.manchester.tornado.api.data.nativetypes.ShortArray;
import uk.ac.manchester.tornado.api.enums.DataTransferMode;
import uk.ac.manchester.tornado.unittests.common.TornadoTestBase;
import uk.ac.manchester.tornado.unittests.tools.Exceptions.UnsupportedConfigurationException;

/**
 * How to test?
 *
 * <p>
 * <code>
 *     tornado-test -V --fast uk.ac.manchester.tornado.unittests.batches.TestBatches
 * </code>
 * </p>
 */
public class TestBatches extends TornadoTestBase {

    @Override
    public void before() {
        super.before();
        System.setProperty("tornado.reuse.device.buffers", "False");
    }

    public static void compute(FloatArray array) {
        for (@Parallel int i = 0; i < array.getSize(); i++) {
            // This assignment is on purpose for testing the whole array after merging all
            // batches.
            array.set(i, array.get(i));
        }
    }

    public static void compute(FloatArray arrayA, FloatArray arrayB) {
        for (@Parallel int i = 0; i < arrayA.getSize(); i++) {
            arrayB.set(i, arrayA.get(i) + 100);
        }
    }

    public static void compute(FloatArray arrayA, FloatArray arrayB, FloatArray arrayC) {
        for (@Parallel int i = 0; i < arrayA.getSize(); i++) {
            arrayC.set(i, arrayA.get(i) + arrayB.get(i));
        }
    }

    public static void compute(IntArray arrayA, IntArray arrayB, IntArray arrayC) {
        for (@Parallel int i = 0; i < arrayA.getSize(); i++) {
            arrayC.set(i, arrayA.get(i) + arrayB.get(i));
        }
    }

    public static void compute(LongArray arrayA, LongArray arrayB, LongArray arrayC) {
        for (@Parallel int i = 0; i < arrayA.getSize(); i++) {
            arrayC.set(i, arrayA.get(i) + arrayB.get(i));
        }
    }

    public static void compute(DoubleArray arrayA, DoubleArray arrayB, DoubleArray arrayC) {
        for (@Parallel int i = 0; i < arrayA.getSize(); i++) {
            arrayC.set(i, arrayA.get(i) + arrayB.get(i));
        }
    }

    public static void compute(ShortArray arrayA, ShortArray arrayB, ShortArray arrayC) {
        for (@Parallel int i = 0; i < arrayA.getSize(); i++) {
            arrayC.set(i, (short) (arrayA.get(i) + arrayB.get(i)));
        }
    }

    @Test
    public void test100MBSmall() {

        long maxAllocMemory = checkMaxHeapAllocation(100, MemSize.MB);

        // Fill 120MB of float array
        int size = 30000000;
        // or as much as we can
        if (size * 4 > maxAllocMemory) {
            size = (int) ((maxAllocMemory / 4 / 2) * 0.9);
        }
        FloatArray arrayA = new FloatArray(size);
        FloatArray arrayB = new FloatArray(size);

<<<<<<< HEAD
        IntStream.range(0, arrayA.getSize()).sequential().forEach(idx -> arrayA.set(idx, idx));
=======
        IntStream.range(0, arrayA.getSize()).sequential().forEach(idx -> arrayA.set(idx, 0));
>>>>>>> 9dedcd1e

        TaskGraph taskGraph = new TaskGraph("s0") //
                .transferToDevice(DataTransferMode.FIRST_EXECUTION, arrayA) //
                .task("t0", TestBatches::compute, arrayA, arrayB) //
                .transferToHost(DataTransferMode.EVERY_EXECUTION, arrayB);

        ImmutableTaskGraph immutableTaskGraph = taskGraph.snapshot();
        TornadoExecutionPlan executionPlan = new TornadoExecutionPlan(immutableTaskGraph);
        executionPlan.withBatch("60MB") // Slots of 100 MB
                .execute();

        for (int i = 0; i < arrayB.getSize(); i++) {
            assertEquals(arrayA.get(i) + 100, arrayB.get(i), 0.1f);
        }

        executionPlan.freeDeviceMemory();
    }

    @Test
    public void test100MB() {

        long maxAllocMemory = checkMaxHeapAllocation(100, MemSize.MB);

        // Fill 800MB of float array
        int size = 200000000;
        // or as much as we can
        if (size * 4 > maxAllocMemory) {
            size = (int) ((maxAllocMemory / 4 / 2) * 0.9);
        }
        FloatArray arrayA = new FloatArray(size);
        FloatArray arrayB = new FloatArray(size);

<<<<<<< HEAD
        IntStream.range(0, arrayA.getSize()).sequential().forEach(idx -> arrayA.set(idx, idx));
=======
        IntStream.range(0, arrayA.getSize()).sequential().forEach(idx -> arrayA.set(idx, 0));
>>>>>>> 9dedcd1e

        TaskGraph taskGraph = new TaskGraph("s0") //
                .transferToDevice(DataTransferMode.FIRST_EXECUTION, arrayA) //
                .task("t0", TestBatches::compute, arrayA, arrayB) //
                .transferToHost(DataTransferMode.EVERY_EXECUTION, arrayB);

        ImmutableTaskGraph immutableTaskGraph = taskGraph.snapshot();
        TornadoExecutionPlan executionPlan = new TornadoExecutionPlan(immutableTaskGraph);
        executionPlan.withBatch("100MB") // Slots of 100 MB
                .execute();

        for (int i = 0; i < arrayB.getSize(); i++) {
            assertEquals(arrayA.get(i) + 100, arrayB.get(i), 0.1f);
        }

        executionPlan.freeDeviceMemory();
    }

    @Test
    public void test300MB() {

        long maxAllocMemory = checkMaxHeapAllocation(300, MemSize.MB);

        // Fill 1.0GB
        int size = 250_000_000;
        // Or as much as we can
        if (size * 4 > maxAllocMemory) {
            size = (int) ((maxAllocMemory / 4 / 2) * 0.9);
        }
        FloatArray arrayA = new FloatArray(size);
        FloatArray arrayB = new FloatArray(size);

        Random r = new Random();
        IntStream.range(0, arrayA.getSize()).sequential().forEach(idx -> arrayA.set(idx, r.nextFloat()));

        TaskGraph taskGraph = new TaskGraph("s0") //
                .transferToDevice(DataTransferMode.FIRST_EXECUTION, arrayA) //
                .task("t0", TestBatches::compute, arrayA, arrayB) //
                .transferToHost(DataTransferMode.EVERY_EXECUTION, arrayB);

        ImmutableTaskGraph immutableTaskGraph = taskGraph.snapshot();
        TornadoExecutionPlan executionPlan = new TornadoExecutionPlan(immutableTaskGraph);
        executionPlan.withBatch("300MB") // Slots of 300 MB
                .execute();

        for (int i = 0; i < arrayB.getSize(); i++) {
            assertEquals(arrayA.get(i) + 100, arrayB.get(i), 1.0f);
        }

        executionPlan.freeDeviceMemory();
    }

    @Test
    public void test512MB() {

        long maxAllocMemory = checkMaxHeapAllocation(512, MemSize.MB);

        // Fill 800MB
        int size = 200000000;
        // or as much as we can
        if (size * 4 > maxAllocMemory) {
            size = (int) ((maxAllocMemory / 4) * 0.9);
        }
        FloatArray arrayA = new FloatArray(size);

<<<<<<< HEAD
        Random r = new Random();
        IntStream.range(0, arrayA.getSize()).sequential().forEach(idx -> arrayA.set(idx, r.nextFloat()));
=======
        IntStream.range(0, arrayA.getSize()).sequential().forEach(idx -> arrayA.set(idx, idx));
>>>>>>> 9dedcd1e

        TaskGraph taskGraph = new TaskGraph("s0") //
                .transferToDevice(DataTransferMode.FIRST_EXECUTION, arrayA) //
                .task("t0", TestBatches::compute, arrayA) //
                .transferToHost(DataTransferMode.EVERY_EXECUTION, arrayA);

        ImmutableTaskGraph immutableTaskGraph = taskGraph.snapshot();
        TornadoExecutionPlan executionPlan = new TornadoExecutionPlan(immutableTaskGraph);
        executionPlan.withBatch("512MB") // Slots of 512 MB
                .execute();

        for (int i = 0; i < arrayA.getSize(); i++) {
            assertEquals(i, arrayA.get(i), 0.1f);
        }

        executionPlan.freeDeviceMemory();
    }

    @Test
    public void test50MB() {

        long maxAllocMemory = checkMaxHeapAllocation(50, MemSize.MB);

        // Fill 80MB of input Array
        int size = 20000000;
        // or as much as we can
        if (size * 4 > maxAllocMemory) {
            size = (int) ((maxAllocMemory / 4 / 3) * 0.9);
        }
        FloatArray arrayA = new FloatArray(size);
        FloatArray arrayB = new FloatArray(size);
        FloatArray arrayC = new FloatArray(size);

        IntStream.range(0, arrayA.getSize()).sequential().forEach(idx -> {
            arrayA.set(idx, idx);
            arrayB.set(idx, idx);
        });

        TaskGraph taskGraph = new TaskGraph("s0") //
                .transferToDevice(DataTransferMode.FIRST_EXECUTION, arrayA, arrayB) //
                .task("t0", TestBatches::compute, arrayA, arrayB, arrayC) //
                .transferToHost(DataTransferMode.EVERY_EXECUTION, arrayC);

        ImmutableTaskGraph immutableTaskGraph = taskGraph.snapshot();
        TornadoExecutionPlan executionPlan = new TornadoExecutionPlan(immutableTaskGraph);
        executionPlan.withBatch("50MB") // Slots of 50 MB
                .execute();

        for (int i = 0; i < arrayA.getSize(); i++) {
            assertEquals(arrayA.get(i) + arrayB.get(i), arrayC.get(i), 0.1f);
        }

        executionPlan.freeDeviceMemory();
    }

    @Test
    public void test50MBInteger() {

        long maxAllocMemory = checkMaxHeapAllocation(50, MemSize.MB);

        // Fill 80MB of input Array
        int size = 20000000;
        // or as much as we can
        if (size * 4 > maxAllocMemory) {
            size = (int) ((maxAllocMemory / 4 / 3) * 0.9);
        }
        IntArray arrayA = new IntArray(size);
        IntArray arrayB = new IntArray(size);
        IntArray arrayC = new IntArray(size);

        IntStream.range(0, arrayA.getSize()).sequential().forEach(idx -> {
            arrayA.set(idx, idx);
            arrayB.set(idx, idx);
        });

        TaskGraph taskGraph = new TaskGraph("s0") //
                .transferToDevice(DataTransferMode.FIRST_EXECUTION, arrayA, arrayB) //
                .task("t0", TestBatches::compute, arrayA, arrayB, arrayC) //
                .transferToHost(DataTransferMode.EVERY_EXECUTION, arrayC);

        ImmutableTaskGraph immutableTaskGraph = taskGraph.snapshot();
        TornadoExecutionPlan executionPlan = new TornadoExecutionPlan(immutableTaskGraph);
        executionPlan.withBatch("50MB") // Slots of 50 MB
                .execute();

        for (int i = 0; i < arrayA.getSize(); i++) {
<<<<<<< HEAD
            assertEquals(arrayA.get(i) + arrayB.get(i), arrayC.get(i));
=======
            assertEquals((arrayA.get(i) + arrayB.get(i)), arrayC.get(i));
>>>>>>> 9dedcd1e
        }
        executionPlan.freeDeviceMemory();
    }

    @Test
    public void test50MBShort() {

        long maxAllocMemory = checkMaxHeapAllocation(50, MemSize.MB);

        // Fill 160MB of input Array
        int size = 80000000;
        // or as much as we can
        if (size * 2 > maxAllocMemory) {
            size = (int) ((maxAllocMemory / 2 / 3) * 0.9);
        }
        ShortArray arrayA = new ShortArray(size);
        ShortArray arrayB = new ShortArray(size);
        ShortArray arrayC = new ShortArray(size);

        Random r = new Random();
        IntStream.range(0, arrayA.getSize()).sequential().forEach(idx -> {
            arrayA.set(idx, (short) r.nextInt(Short.MAX_VALUE / 2));
            arrayB.set(idx, (short) r.nextInt(Short.MAX_VALUE / 2));
        });

        TaskGraph taskGraph = new TaskGraph("s0") //
                .transferToDevice(DataTransferMode.FIRST_EXECUTION, arrayA, arrayB) //
                .task("t0", TestBatches::compute, arrayA, arrayB, arrayC) //
                .transferToHost(DataTransferMode.EVERY_EXECUTION, arrayC);

        ImmutableTaskGraph immutableTaskGraph = taskGraph.snapshot();
        TornadoExecutionPlan executionPlan = new TornadoExecutionPlan(immutableTaskGraph);
        executionPlan.withBatch("50MB") // Slots of 50 MB
                .execute();

        for (int i = 0; i < arrayA.getSize(); i++) {
            assertEquals(arrayA.get(i) + arrayB.get(i), arrayC.get(i));
        }
        executionPlan.freeDeviceMemory();
    }

    @Test
    public void test50MBDouble() {

        long maxAllocMemory = checkMaxHeapAllocation(50, MemSize.MB);

        int size = 20000000;
        // or as much as we can
        if (size * 8 > maxAllocMemory) {
            size = (int) ((maxAllocMemory / 8 / 3) * 0.9);
        }
        DoubleArray arrayA = new DoubleArray(size);
        DoubleArray arrayB = new DoubleArray(size);
        DoubleArray arrayC = new DoubleArray(size);

        IntStream.range(0, arrayA.getSize()).sequential().forEach(idx -> {
            arrayA.set(idx, idx);
            arrayB.set(idx, idx);
        });

        TaskGraph taskGraph = new TaskGraph("s0") //
                .transferToDevice(DataTransferMode.FIRST_EXECUTION, arrayA, arrayB) //
                .task("t0", TestBatches::compute, arrayA, arrayB, arrayC) //
                .transferToHost(DataTransferMode.EVERY_EXECUTION, arrayC);

        ImmutableTaskGraph immutableTaskGraph = taskGraph.snapshot();
        TornadoExecutionPlan executionPlan = new TornadoExecutionPlan(immutableTaskGraph);
        executionPlan.withBatch("50MB") // Slots of 50 MB
                .execute();

        for (int i = 0; i < arrayA.getSize(); i++) {
            assertEquals(arrayA.get(i) + arrayB.get(i), arrayC.get(i), 0.01);
        }
        executionPlan.freeDeviceMemory();
    }

    @Test
    public void test50MBLong() {

        long maxAllocMemory = checkMaxHeapAllocation(50, MemSize.MB);

        // Fill 160MB of input Array
        int size = 20000000;
        // or as much as we can
        if (size * 8 > maxAllocMemory) {
            size = (int) ((maxAllocMemory / 8 / 3) * 0.9);
        }
        LongArray arrayA = new LongArray(size);
        LongArray arrayB = new LongArray(size);
        LongArray arrayC = new LongArray(size);

        IntStream.range(0, arrayA.getSize()).sequential().forEach(idx -> {
            arrayA.set(idx, idx);
            arrayB.set(idx, idx);
        });

        TaskGraph taskGraph = new TaskGraph("s0") //
                .transferToDevice(DataTransferMode.FIRST_EXECUTION, arrayA, arrayB) //
                .task("t0", TestBatches::compute, arrayA, arrayB, arrayC) //
                .transferToHost(DataTransferMode.EVERY_EXECUTION, arrayC);

        ImmutableTaskGraph immutableTaskGraph = taskGraph.snapshot();
        TornadoExecutionPlan executionPlan = new TornadoExecutionPlan(immutableTaskGraph);
        executionPlan.withBatch("50MB") // Slots of 50 MB
                .execute();

        for (int i = 0; i < arrayA.getSize(); i++) {
            assertEquals(arrayA.get(i) + arrayB.get(i), arrayC.get(i));
        }
        executionPlan.freeDeviceMemory();
    }

    private long checkMaxHeapAllocation(int size, MemSize memSize) throws UnsupportedConfigurationException {
        long maxAllocMemory = getTornadoRuntime().getDefaultDevice().getDeviceContext().getMemoryManager().getHeapSize();

        long memThreshold = 0;

        switch (memSize) {
            case GB:
                memThreshold = (long) size * 1024 * 1024 * 1024;
                break;
            case MB:
                memThreshold = (long) size * 1024 * 1024;
                break;
            case TB:
                memThreshold = (long) size * 1024 * 1024 * 1024 * 1024;
                break;

        }

        // check if there is enough memory for at least one chunk
        if (maxAllocMemory < memThreshold) {
            throw new UnsupportedConfigurationException("Not enough memory to run the test");
        }

        return maxAllocMemory;
    }

    private enum MemSize {
        MB, GB, TB
    }

}<|MERGE_RESOLUTION|>--- conflicted
+++ resolved
@@ -113,11 +113,7 @@
         FloatArray arrayA = new FloatArray(size);
         FloatArray arrayB = new FloatArray(size);
 
-<<<<<<< HEAD
-        IntStream.range(0, arrayA.getSize()).sequential().forEach(idx -> arrayA.set(idx, idx));
-=======
         IntStream.range(0, arrayA.getSize()).sequential().forEach(idx -> arrayA.set(idx, 0));
->>>>>>> 9dedcd1e
 
         TaskGraph taskGraph = new TaskGraph("s0") //
                 .transferToDevice(DataTransferMode.FIRST_EXECUTION, arrayA) //
@@ -150,11 +146,7 @@
         FloatArray arrayA = new FloatArray(size);
         FloatArray arrayB = new FloatArray(size);
 
-<<<<<<< HEAD
-        IntStream.range(0, arrayA.getSize()).sequential().forEach(idx -> arrayA.set(idx, idx));
-=======
         IntStream.range(0, arrayA.getSize()).sequential().forEach(idx -> arrayA.set(idx, 0));
->>>>>>> 9dedcd1e
 
         TaskGraph taskGraph = new TaskGraph("s0") //
                 .transferToDevice(DataTransferMode.FIRST_EXECUTION, arrayA) //
@@ -220,12 +212,7 @@
         }
         FloatArray arrayA = new FloatArray(size);
 
-<<<<<<< HEAD
-        Random r = new Random();
-        IntStream.range(0, arrayA.getSize()).sequential().forEach(idx -> arrayA.set(idx, r.nextFloat()));
-=======
         IntStream.range(0, arrayA.getSize()).sequential().forEach(idx -> arrayA.set(idx, idx));
->>>>>>> 9dedcd1e
 
         TaskGraph taskGraph = new TaskGraph("s0") //
                 .transferToDevice(DataTransferMode.FIRST_EXECUTION, arrayA) //
@@ -312,11 +299,7 @@
                 .execute();
 
         for (int i = 0; i < arrayA.getSize(); i++) {
-<<<<<<< HEAD
-            assertEquals(arrayA.get(i) + arrayB.get(i), arrayC.get(i));
-=======
             assertEquals((arrayA.get(i) + arrayB.get(i)), arrayC.get(i));
->>>>>>> 9dedcd1e
         }
         executionPlan.freeDeviceMemory();
     }
