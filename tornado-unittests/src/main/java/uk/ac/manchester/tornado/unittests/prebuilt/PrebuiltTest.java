--- conflicted
+++ resolved
@@ -112,18 +112,7 @@
         assertNotBackend(TornadoVMBackendType.PTX);
         assertNotBackend(TornadoVMBackendType.OPENCL);
 
-<<<<<<< HEAD
-        TornadoDevice device = getSPIRVSupportedDevice();
-
-        if (device == null) {
-            assertNotBackend(TornadoVMBackendType.OPENCL);
-        }
-
-        String tornadoSDK = System.getenv("TORNADO_SDK");
-        String filePath = tornadoSDK + "/examples/generated/reduce03.spv";
-=======
         FILE_PATH += "reduce03.spv";
->>>>>>> 96ed554e
 
         final int size = 512;
         final int localSize = 256;
@@ -179,18 +168,7 @@
         assertNotBackend(TornadoVMBackendType.PTX);
         assertNotBackend(TornadoVMBackendType.OPENCL);
 
-<<<<<<< HEAD
-        TornadoDevice device = getSPIRVSupportedDevice();
-
-        if (device == null) {
-            assertNotBackend(TornadoVMBackendType.OPENCL);
-        }
-
-        String tornadoSDK = System.getenv("TORNADO_SDK");
-        String filePath = tornadoSDK + "/examples/generated/reduce04.spv";
-=======
         FILE_PATH += "reduce04.spv";
->>>>>>> 96ed554e
 
         final int size = 32;
         final int localSize = 32;
